--- conflicted
+++ resolved
@@ -11,11 +11,7 @@
 //
 
 /*
-<<<<<<< HEAD
- * Copyright (c) 1997, 2011, Oracle and/or its affiliates. All rights reserved.
-=======
  * Copyright (c) 1997, 2012, Oracle and/or its affiliates. All rights reserved.
->>>>>>> b62fb484
  * DO NOT ALTER OR REMOVE COPYRIGHT NOTICES OR THIS FILE HEADER.
  *
  * This code is free software; you can redistribute it and/or modify it
