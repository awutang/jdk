/*
 * Copyright 2008 Sun Microsystems, Inc.  All Rights Reserved.
 * DO NOT ALTER OR REMOVE COPYRIGHT NOTICES OR THIS FILE HEADER.
 *
 * This code is free software; you can redistribute it and/or modify it
 * under the terms of the GNU General Public License version 2 only, as
 * published by the Free Software Foundation.
 *
 * This code is distributed in the hope that it will be useful, but WITHOUT
 * ANY WARRANTY; without even the implied warranty of MERCHANTABILITY or
 * FITNESS FOR A PARTICULAR PURPOSE.  See the GNU General Public License
 * version 2 for more details (a copy is included in the LICENSE file that
 * accompanied this code).
 *
 * You should have received a copy of the GNU General Public License version
 * 2 along with this work; if not, write to the Free Software Foundation,
 * Inc., 51 Franklin St, Fifth Floor, Boston, MA 02110-1301 USA.
 *
 * Please contact Sun Microsystems, Inc., 4150 Network Circle, Santa Clara,
 * CA 95054 USA or visit www.sun.com if you need additional information or
 * have any questions.
 */

/* @test
 *
 * @bug 6638195
 * @author Igor Kushnirskiy
 * @summary tests if EventQueueDelegate.Delegate is invoked.
 */

import sun.awt.EventQueueDelegate;
import com.sun.java.swing.SwingUtilities3;

import java.util.*;
import java.util.concurrent.*;
import java.awt.*;

public class bug6638195 {
    public static void main(String[] args) throws Exception {
        MyEventQueueDelegate delegate = new MyEventQueueDelegate();
        EventQueueDelegate.setDelegate(delegate);
        runTest(delegate);

        delegate = new MyEventQueueDelegate();
        SwingUtilities3.setEventQueueDelegate(getObjectMap(delegate));
        runTest(delegate);
    }

    private static void runTest(MyEventQueueDelegate delegate) throws Exception {
        EventQueue.invokeLater(
            new Runnable() {
                public void run() {
                }
            });
        final CountDownLatch latch = new CountDownLatch(1);
        EventQueue.invokeLater(
            new Runnable() {
                public void run() {
                    latch.countDown();
                }
            });
        latch.await();
        if (! delegate.allInvoked()) {
            throw new RuntimeException("failed");
        }
    }

    static Map<String, Map<String, Object>> getObjectMap(
          final EventQueueDelegate.Delegate delegate) {
        Map<String, Map<String, Object>> objectMap =
            new HashMap<String, Map<String, Object>>();
        Map<String, Object> methodMap;

        final AWTEvent[] afterDispatchEventArgument = new AWTEvent[1];
        final Object[] afterDispatchHandleArgument = new Object[1];
        Callable<Void> afterDispatchCallable =
            new Callable<Void>() {
                public Void call() {
<<<<<<< HEAD
		  try {
                    delegate.afterDispatch(afterDispatchEventArgument[0],
                                           afterDispatchHandleArgument[0]);
		  }
		  catch (InterruptedException e) { 
		    throw new RuntimeException("afterDispatch interrupted", e);
		  }
		  return null;
=======
                    try {
                        delegate.afterDispatch(afterDispatchEventArgument[0],
                                afterDispatchHandleArgument[0]);
                    }
                    catch (InterruptedException e) {
                        throw new RuntimeException("afterDispatch interrupted", e);
                    }
                    return null;
>>>>>>> 74156fbe
                }
            };
        methodMap = new HashMap<String, Object>();
        methodMap.put("event", afterDispatchEventArgument);
        methodMap.put("handle", afterDispatchHandleArgument);
        methodMap.put("method", afterDispatchCallable);
        objectMap.put("afterDispatch", methodMap);

        final AWTEvent[] beforeDispatchEventArgument = new AWTEvent[1];
        Callable<Object> beforeDispatchCallable =
            new Callable<Object>() {
                public Object call() {
<<<<<<< HEAD
		  try {
                    return delegate.beforeDispatch(
                        beforeDispatchEventArgument[0]);
		  }
		  catch (InterruptedException e) {
		    throw new RuntimeException("beforeDispatch interrupted", e);
		  }
=======
                    try {
                        return delegate.beforeDispatch(
                                beforeDispatchEventArgument[0]);
                    }
                    catch (InterruptedException e) {
                        throw new RuntimeException("beforeDispatch interrupted", e);
                    }
>>>>>>> 74156fbe
                }
            };
        methodMap = new HashMap<String, Object>();
        methodMap.put("event", beforeDispatchEventArgument);
        methodMap.put("method", beforeDispatchCallable);
        objectMap.put("beforeDispatch", methodMap);

        final EventQueue[] getNextEventEventQueueArgument = new EventQueue[1];
        Callable<AWTEvent> getNextEventCallable =
            new Callable<AWTEvent>() {
                public AWTEvent call() throws Exception {
                    return delegate.getNextEvent(
                        getNextEventEventQueueArgument[0]);
                }
            };
        methodMap = new HashMap<String, Object>();
        methodMap.put("eventQueue", getNextEventEventQueueArgument);
        methodMap.put("method", getNextEventCallable);
        objectMap.put("getNextEvent", methodMap);

        return objectMap;
    }
    static class MyEventQueueDelegate implements EventQueueDelegate.Delegate {
        private volatile boolean getNextEventInvoked = false;
        private volatile boolean beforeDispatchInvoked = false;
        private volatile boolean afterDispatchInvoked = false;
        public AWTEvent getNextEvent(EventQueue eventQueue)
              throws InterruptedException {
            getNextEventInvoked = true;
            return eventQueue.getNextEvent();
        }
        public Object beforeDispatch(AWTEvent event) {
            beforeDispatchInvoked = true;
            return null;
        }
        public void afterDispatch(AWTEvent event, Object handle) {
            afterDispatchInvoked = true;
        }
        private boolean allInvoked() {
            return getNextEventInvoked && beforeDispatchInvoked && afterDispatchInvoked;
        }
    }
}<|MERGE_RESOLUTION|>--- conflicted
+++ resolved
@@ -76,16 +76,6 @@
         Callable<Void> afterDispatchCallable =
             new Callable<Void>() {
                 public Void call() {
-<<<<<<< HEAD
-		  try {
-                    delegate.afterDispatch(afterDispatchEventArgument[0],
-                                           afterDispatchHandleArgument[0]);
-		  }
-		  catch (InterruptedException e) { 
-		    throw new RuntimeException("afterDispatch interrupted", e);
-		  }
-		  return null;
-=======
                     try {
                         delegate.afterDispatch(afterDispatchEventArgument[0],
                                 afterDispatchHandleArgument[0]);
@@ -94,7 +84,6 @@
                         throw new RuntimeException("afterDispatch interrupted", e);
                     }
                     return null;
->>>>>>> 74156fbe
                 }
             };
         methodMap = new HashMap<String, Object>();
@@ -107,15 +96,6 @@
         Callable<Object> beforeDispatchCallable =
             new Callable<Object>() {
                 public Object call() {
-<<<<<<< HEAD
-		  try {
-                    return delegate.beforeDispatch(
-                        beforeDispatchEventArgument[0]);
-		  }
-		  catch (InterruptedException e) {
-		    throw new RuntimeException("beforeDispatch interrupted", e);
-		  }
-=======
                     try {
                         return delegate.beforeDispatch(
                                 beforeDispatchEventArgument[0]);
@@ -123,7 +103,6 @@
                     catch (InterruptedException e) {
                         throw new RuntimeException("beforeDispatch interrupted", e);
                     }
->>>>>>> 74156fbe
                 }
             };
         methodMap = new HashMap<String, Object>();
