--- conflicted
+++ resolved
@@ -935,22 +935,9 @@
         somethingTo(8);
     }
 
-<<<<<<< HEAD
-    private void finish() {
-        if (capStyle == CAP_ROUND) {
-            drawRoundJoin(x0, y0,
-                          omx, omy, -omx, -omy, 1, false, false,
-                          ROUND_JOIN_THRESHOLD);
-        } else if (capStyle == CAP_SQUARE) {
-            float dx = px0 - x0;
-            float dy = py0 - y0;
-            float len = (float)userSpaceLineLength(dx, dy);
-            float s = (len == 0) ? 0 : lineWidth2/len;
-=======
     @Override public long getNativeConsumer() {
         throw new InternalError("Stroker doesn't use a native consumer");
     }
->>>>>>> cddc7dbc
 
     @Override public void quadTo(float x1, float y1, float x2, float y2) {
         middle[0][0] = cx0; middle[0][1] = cy0;
@@ -979,20 +966,6 @@
         public boolean isEmpty() {
             return numCurves == 0;
         }
-<<<<<<< HEAD
-        this.rindex = 0;
-
-        if (capStyle == CAP_ROUND) {
-            drawRoundJoin(sx0, sy0,
-                          -mx0, -my0, mx0, my0, 1, false, false,
-                          ROUND_JOIN_THRESHOLD);
-        } else if (capStyle == CAP_SQUARE) {
-            float dx = sx1 - sx0;
-            float dy = sy1 - sy0;
-            float len = (float)userSpaceLineLength(dx, dy);
-            float s = (len == 0) ? 0 : lineWidth2/len;
-=======
->>>>>>> cddc7dbc
 
         private void ensureSpace(int n) {
             if (end + n >= curves.length) {
