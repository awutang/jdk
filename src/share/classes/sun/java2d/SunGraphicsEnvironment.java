--- conflicted
+++ resolved
@@ -130,12 +130,6 @@
                  */
                 registerJREFontsWithPlatform(jreFontDirName);
 
-<<<<<<< HEAD
-                getPlatformFontPathFromFontConfig();
-
-
-=======
->>>>>>> ee4613e9
                 /* Establish the default font to be used by SG2D etc */
                 defaultFont = new Font(Font.DIALOG, Font.PLAIN, 12);
 
