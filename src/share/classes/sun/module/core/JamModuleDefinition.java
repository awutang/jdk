--- conflicted
+++ resolved
@@ -74,15 +74,9 @@
 
     private final String name;
     private final Version version;
+    private ModuleContent content;
     private byte[] metadata;
-<<<<<<< HEAD
     private final ModuleArchiveInfo mai;
-    private final ModuleContent content;
-    private final Repository repository;
-    private final boolean moduleReleasable;
-=======
-    private final Callable<byte[]> metadataHandle;
->>>>>>> 1d467588
     private volatile Set<String> memberClasses;
     private volatile Set<String> exportedClasses;
     private volatile Set<String> exportedResources;
@@ -100,41 +94,12 @@
         super(moduleSystem, name, version, content, repository, moduleReleasable);
         this.name = name;
         this.version = version;
+        // cache the content to avoid needless security checks
+        this.content = content;
         this.metadata = metadata;
-<<<<<<< HEAD
         this.mai = mai;
-        this.content = content;
-        this.repository = repository;
-        this.moduleReleasable = moduleReleasable;
-    }
-
-=======
-        this.metadataHandle = metadataHandle;
-    }
-
-    /**
-     * Returns the contents of the MODULE-INF/MODULE.METADATA file.
-     *
-     * @return the contents of the MODULE-INF/MODULE.METADATA file.
-     */
-    synchronized byte[] getMetadata() {
-        if (metadata != null) {
-            if (metadata.length == 0) {
-                throw new RuntimeException("metadata is not available.");
-            }
-            return metadata;
-        }
-        try {
-            metadata = metadataHandle.call();
-            return metadata;
-        } catch (Exception e) {
-            // XXX
-            metadata = new byte[0];
-            throw new RuntimeException(e);
-        }
-    }
-
->>>>>>> 1d467588
+    }
+
     private volatile ModuleInfo moduleInfo;
 
     private ModuleInfo getModuleInfo() {
@@ -184,7 +149,7 @@
                 // Member classes consist of all types in the module
                 Set<String> s = new HashSet<String>();
 
-                for (String className : getModuleContent().getEntryNames()) {
+                for (String className : content.getEntryNames()) {
                     // Skip classes in META-INF/ or MODULE-INF/
                     if (className.startsWith("META-INF/")
                         || className.startsWith("MODULE-INF/")) {
@@ -348,7 +313,7 @@
                 try {
                     Pattern pattern = Pattern.compile(filter);
 
-                    for (String resource : getModuleContent().getEntryNames()) {
+                    for (String resource : content.getEntryNames()) {
                         if (pattern.matcher(resource).matches())
                             s.add(resource);
                     }
@@ -377,24 +342,8 @@
     }
 
     @Override
-    public synchronized List<Annotation> getAnnotations() {
+    public List<Annotation> getAnnotations() {
         return Collections.unmodifiableList(Arrays.asList(getModuleInfo().getAnnotations()));
-    }
-
-<<<<<<< HEAD
-    @Override
-    public boolean isModuleReleasable() {
-         return moduleReleasable;
-    }
-
-    @Override
-    public Repository getRepository() {
-        return repository;
-    }
-
-    @Override
-    public ModuleSystem getModuleSystem() {
-        return moduleSystem;
     }
 
     @Override
@@ -405,15 +354,4 @@
         }
         return mai;
     }
-
-    @Override
-    public ModuleContent getModuleContent() {
-        SecurityManager sm = System.getSecurityManager();
-        if (sm != null) {
-            sm.checkPermission(new ModuleSystemPermission("getModuleContent"));
-        }
-        return content;
-    }
-=======
->>>>>>> 1d467588
 }