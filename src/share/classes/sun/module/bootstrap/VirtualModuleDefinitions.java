--- conflicted
+++ resolved
@@ -32,14 +32,8 @@
 import java.module.annotation.ServiceProviders;
 import java.module.annotation.Services;
 import java.module.annotation.Version;
-<<<<<<< HEAD
-import java.net.URL;
-import java.security.CodeSigner;
-=======
->>>>>>> 1d467588
 import java.util.ArrayList;
 import java.util.List;
-import java.util.Set;
 import sun.module.annotation.ModuleName;
 import sun.module.annotation.ExportPackages;
 
@@ -400,110 +394,6 @@
         List<ModuleDefinition> moduleDefs = new ArrayList<ModuleDefinition>();
 
         for (Class clazz : metadataClasses) {
-<<<<<<< HEAD
-            byte[] metadata = getBytes(clazz);
-            try {
-                moduleDefs.add(new JamModuleDefinition(moduleSystem,
-                    null, null, metadata,
-                    new DummyModuleContent(), null,
-                    BootstrapRepository.getInstance(),
-                    false));
-            } catch (Exception e) {
-                e.printStackTrace();
-                throw new RuntimeException("Cannot create virtual module definition from " + clazz, e);
-            }
-        }
-        return moduleDefs;
-    }
-
-    /**
-     * Returns the byte array of the specified class.
-     */
-    private static byte[] getBytes(Class clazz) {
-        String clazzName = clazz.getName().replace('.', '/') + ".class";
-        try {
-            // The trick here is to read the bytes back through the bootstrap
-            // classloader.
-            InputStream is = BOOTSTRAP_CLASSLOADER.getResourceAsStream(clazzName);
-
-            BufferedInputStream bis = new BufferedInputStream(is);
-            ByteArrayOutputStream baos = new ByteArrayOutputStream();
-            byte[] buffer = new byte[8192];
-            int byteRead = 0;
-
-            // Read the stream until it is EOF
-            while ((byteRead = bis.read(buffer, 0, 8192)) != -1)
-                baos.write(buffer, 0, byteRead);
-
-            // Close input stream
-            bis.close();
-
-            // Convert to byte array
-            return baos.toByteArray();
-        } catch (IOException e) {
-            throw new RuntimeException("Cannot retrieve virtual module metadata from " + clazzName, e);
-        }
-    }
-
-    /**
-     * Dummy module content.
-     *
-     * This class is never used during normal operation (the ClassLoader of the
-     * virtual module), so it is currently a dummy implementation that does
-     * nothing.
-     *
-     * XXX It should probably be fixed later on when we have real modules in
-     * place.
-     */
-    private static final class DummyModuleContent implements ModuleContent {
-
-        private static final Set<CodeSigner> codeSigners = Collections.unmodifiableSet(new HashSet<CodeSigner>());
-
-        DummyModuleContent() {
-            // empty
-        }
-
-        @Override
-        public boolean hasEntry(String name) throws IOException {
-            throw new IOException();
-        }
-
-        @Override
-        public ReadableByteChannel getEntryAsChannel(String name) throws IOException {
-            throw new IOException();
-        }
-
-        @Override
-        public ByteBuffer getEntryAsByteBuffer(String name) throws IOException {
-            throw new IOException();
-        }
-
-        @Override
-        public Set<String> getEntryNames() throws IOException {
-            throw new IOException();
-        }
-
-        @Override
-        public File getNativeLibrary(String libraryName) {
-            return null;
-        }
-
-        @Override
-        public Set<CodeSigner> getCodeSigners() {
-            return codeSigners;
-        }
-
-        @Override
-        public URL getLocation() {
-            return null;
-        }
-
-        @Override
-        public boolean isDownloaded() {
-            return true;
-        }
-    }
-=======
             ModuleName moduleNameAnnotation = (ModuleName) clazz.getAnnotation(ModuleName.class);
             Version versionAnnotation = (Version) clazz.getAnnotation(java.module.annotation.Version.class);
             String name = moduleNameAnnotation.value();
@@ -512,5 +402,4 @@
         }
         return moduleDefs;
     }
->>>>>>> 1d467588
 }