--- conflicted
+++ resolved
@@ -125,16 +125,10 @@
 
     public static JavaSecurityProtectionDomainAccess
         getJavaSecurityProtectionDomainAccess() {
-<<<<<<< HEAD
         if (javaSecurityProtectionDomainAccess == null)
             unsafe.ensureClassInitialized(ProtectionDomain.class);
 
         return javaSecurityProtectionDomainAccess;
-=======
-            if (javaSecurityProtectionDomainAccess == null)
-                unsafe.ensureClassInitialized(ProtectionDomain.class);
-            return javaSecurityProtectionDomainAccess;
->>>>>>> 0590a5dd
     }
 
     public static void setJavaSecurityCodeSignerAccess
