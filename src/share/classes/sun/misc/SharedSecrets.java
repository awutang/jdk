--- conflicted
+++ resolved
@@ -30,11 +30,6 @@
 import java.io.FileDescriptor;
 import java.security.ProtectionDomain;
 
-<<<<<<< HEAD
-import java.security.ProtectionDomain;
-
-=======
->>>>>>> 8e5b1abb
 import java.security.AccessController;
 
 /** A repository of "shared secrets", which are a mechanism for
@@ -55,10 +50,6 @@
     private static JavaNioAccess javaNioAccess;
     private static JavaIOFileDescriptorAccess javaIOFileDescriptorAccess;
     private static JavaSecurityProtectionDomainAccess javaSecurityProtectionDomainAccess;
-<<<<<<< HEAD
-    private static JavaSecurityCodeSignerAccess javaSecurityCodeSignerAccess;
-=======
->>>>>>> 8e5b1abb
     private static JavaSecurityAccess javaSecurityAccess;
 
     public static JavaUtilJarAccess javaUtilJarAccess() {
@@ -150,14 +141,4 @@
         return javaSecurityAccess;
     }
 
-    public static void setJavaSecurityAccess(JavaSecurityAccess jsa) {
-        javaSecurityAccess = jsa;
-    }
-
-    public static JavaSecurityAccess getJavaSecurityAccess() {
-        if (javaSecurityAccess == null) {
-            unsafe.ensureClassInitialized(AccessController.class);
-        }
-        return javaSecurityAccess;
-    }
 }