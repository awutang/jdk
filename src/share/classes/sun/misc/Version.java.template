/*
 * Copyright (c) 1999, 2011, Oracle and/or its affiliates. All rights reserved.
 * DO NOT ALTER OR REMOVE COPYRIGHT NOTICES OR THIS FILE HEADER.
 *
 * This code is free software; you can redistribute it and/or modify it
 * under the terms of the GNU General Public License version 2 only, as
 * published by the Free Software Foundation.  Oracle designates this
 * particular file as subject to the "Classpath" exception as provided
 * by Oracle in the LICENSE file that accompanied this code.
 *
 * This code is distributed in the hope that it will be useful, but WITHOUT
 * ANY WARRANTY; without even the implied warranty of MERCHANTABILITY or
 * FITNESS FOR A PARTICULAR PURPOSE.  See the GNU General Public License
 * version 2 for more details (a copy is included in the LICENSE file that
 * accompanied this code).
 *
 * You should have received a copy of the GNU General Public License version
 * 2 along with this work; if not, write to the Free Software Foundation,
 * Inc., 51 Franklin St, Fifth Floor, Boston, MA 02110-1301 USA.
 *
 * Please contact Oracle, 500 Oracle Parkway, Redwood Shores, CA 94065 USA
 * or visit www.oracle.com if you need additional information or have any
 * questions.
 */

package sun.misc;
import java.io.PrintStream;

public class Version {


    private static final String launcher_name =
        "@@launcher_name@@";

    private static final String java_version =
        "@@java_version@@";

    private static final String java_runtime_name =
	"@@java_runtime_name@@";
 
    private static final String java_runtime_version =
        "@@java_runtime_version@@";

    private static final String jdk_derivative_name =
        "@@jdk_derivative_name@@";

    private static final String distro_name =
        "@@distro_name@@";

    private static final String distro_package_version =
        "@@distro_package_version@@";

    private static final String jdk_revid =
        "@@jdk_revid@@";

    static {
        init();
    }

    public static void init() {
        System.setProperty("java.version", java_version);
        System.setProperty("java.runtime.version", java_runtime_version);
        System.setProperty("java.runtime.name", java_runtime_name);
    }

    private static boolean versionsInitialized = false;
    private static int jvm_major_version = 0;
    private static int jvm_minor_version = 0;
    private static int jvm_micro_version = 0;
    private static int jvm_update_version = 0;
    private static int jvm_build_number = 0;
    private static String jvm_special_version = null;
    private static int jdk_major_version = 0;
    private static int jdk_minor_version = 0;
    private static int jdk_micro_version = 0;
    private static int jdk_update_version = 0;
    private static int jdk_build_number = 0;
    private static String jdk_special_version = null;

    /**
     * In case you were wondering this method is called by java -version.
     * Sad that it prints to stderr; would be nicer if default printed on
     * stdout.
     */
    public static void print() {
        print(System.err);
    }

    /**
     * This is the same as print except that it adds an extra line-feed
     * at the end, typically used by the -showversion in the launcher
     */
    public static void println() {
        print(System.err);
        System.err.println();
    }

    /**
     * Give a stream, it will print version info on it.
     */
    public static void print(PrintStream ps) {
        boolean isHeadless = false;

        /* Report that we're running headless if the property is true */
	String headless = System.getProperty("java.awt.headless");
	if ( (headless != null) && (headless.equalsIgnoreCase("true")) ) {
            isHeadless = true;
	} 

        /* First line: platform version. */
        ps.println(launcher_name + " version \"" + java_version + "\"");

        String java_vm_name    = System.getProperty("java.vm.name");

        /* Second line: runtime version (ie, libraries). */
<<<<<<< HEAD
        StringBuilder sb = new StringBuilder();
        if (java_vm_name.toLowerCase().startsWith("cacao")) {
            sb.append("IcedTea Runtime Environment");
        } else {
            sb.append(java_runtime_name);
        }
        if (jdk_derivative_name.length() > 0) {
            sb.append(" (").append(jdk_derivative_name).append(")");
        }
        if (distro_package_version.length() > 0) {
            sb.append(" (").append(distro_package_version).append(")");
        } else {
            sb.append(" (");
            if (distro_name.length() > 0)
                sb.append(distro_name).append(" ");
            sb.append("build ").append(java_runtime_version);
            if (jdk_revid.length() > 0)
                sb.append("+").append(jdk_revid);
            sb.append(")");
        }
        ps.println(sb.toString());
=======

	ps.print(java_runtime_name + " (build " + java_runtime_version);

	if (java_runtime_name.indexOf("Embedded") != -1 && isHeadless) {
	    // embedded builds report headless state
	    ps.print(", headless");
	}
	ps.println(')');
>>>>>>> 1eae11a4

        /* Third line: JVM information. */
        String java_vm_version = System.getProperty("java.vm.version");
        String java_vm_info    = System.getProperty("java.vm.info");
        ps.println(java_vm_name + " (build " + java_vm_version + ", " +
                   java_vm_info + ")");
    }


    /**
     * Returns the major version of the running JVM if it's 1.6 or newer
     * or any RE VM build. It will return 0 if it's an internal 1.5 or
     * 1.4.x build.
     *
     * @since 1.6
     */
    public static synchronized int jvmMajorVersion() {
        if (!versionsInitialized) {
            initVersions();
        }
        return jvm_major_version;
    }

    /**
     * Returns the minor version of the running JVM if it's 1.6 or newer
     * or any RE VM build. It will return 0 if it's an internal 1.5 or
     * 1.4.x build.
     * @since 1.6
     */
    public static synchronized int jvmMinorVersion() {
        if (!versionsInitialized) {
            initVersions();
        }
        return jvm_minor_version;
    }


    /**
     * Returns the micro version of the running JVM if it's 1.6 or newer
     * or any RE VM build. It will return 0 if it's an internal 1.5 or
     * 1.4.x build.
     * @since 1.6
     */
    public static synchronized int jvmMicroVersion() {
        if (!versionsInitialized) {
            initVersions();
        }
        return jvm_micro_version;
    }

    /**
     * Returns the update release version of the running JVM if it's
     * a RE build. It will return 0 if it's an internal build.
     * @since 1.6
     */
    public static synchronized int jvmUpdateVersion() {
        if (!versionsInitialized) {
            initVersions();
        }
        return jvm_update_version;
    }

    public static synchronized String jvmSpecialVersion() {
        if (!versionsInitialized) {
            initVersions();
        }
        if (jvm_special_version == null) {
            jvm_special_version = getJvmSpecialVersion();
        }
        return jvm_special_version;
    }
    public static native String getJvmSpecialVersion();

    /**
     * Returns the build number of the running JVM if it's a RE build
     * It will return 0 if it's an internal build.
     * @since 1.6
     */
    public static synchronized int jvmBuildNumber() {
        if (!versionsInitialized) {
            initVersions();
        }
        return jvm_build_number;
    }

    /**
     * Returns the major version of the running JDK.
     *
     * @since 1.6
     */
    public static synchronized int jdkMajorVersion() {
        if (!versionsInitialized) {
            initVersions();
        }
        return jdk_major_version;
    }

    /**
     * Returns the minor version of the running JDK.
     * @since 1.6
     */
    public static synchronized int jdkMinorVersion() {
        if (!versionsInitialized) {
            initVersions();
        }
        return jdk_minor_version;
    }

    /**
     * Returns the micro version of the running JDK.
     * @since 1.6
     */
    public static synchronized int jdkMicroVersion() {
        if (!versionsInitialized) {
            initVersions();
        }
        return jdk_micro_version;
    }

    /**
     * Returns the update release version of the running JDK if it's
     * a RE build. It will return 0 if it's an internal build.
     * @since 1.6
     */
    public static synchronized int jdkUpdateVersion() {
        if (!versionsInitialized) {
            initVersions();
        }
        return jdk_update_version;
    }

    public static synchronized String jdkSpecialVersion() {
        if (!versionsInitialized) {
            initVersions();
        }
        if (jdk_special_version == null) {
            jdk_special_version = getJdkSpecialVersion();
        }
        return jdk_special_version;
    }
    public static native String getJdkSpecialVersion();

    /**
     * Returns the build number of the running JDK if it's a RE build
     * It will return 0 if it's an internal build.
     * @since 1.6
     */
    public static synchronized int jdkBuildNumber() {
        if (!versionsInitialized) {
            initVersions();
        }
        return jdk_build_number;
    }

    // true if JVM exports the version info including the capabilities
    private static boolean jvmVersionInfoAvailable;
    private static synchronized void initVersions() {
        if (versionsInitialized) {
            return;
        }
        jvmVersionInfoAvailable = getJvmVersionInfo();
        if (!jvmVersionInfoAvailable) {
            // parse java.vm.version for older JVM before the
            // new JVM_GetVersionInfo is added.
            // valid format of the version string is:
            // n.n.n[_uu[c]][-<identifer>]-bxx
            CharSequence cs = System.getProperty("java.vm.version");
            if (cs.length() >= 5 &&
                Character.isDigit(cs.charAt(0)) && cs.charAt(1) == '.' &&
                Character.isDigit(cs.charAt(2)) && cs.charAt(3) == '.' &&
                Character.isDigit(cs.charAt(4))) {
                jvm_major_version = Character.digit(cs.charAt(0), 10);
                jvm_minor_version = Character.digit(cs.charAt(2), 10);
                jvm_micro_version = Character.digit(cs.charAt(4), 10);
                cs = cs.subSequence(5, cs.length());
                if (cs.charAt(0) == '_' && cs.length() >= 3 &&
                    Character.isDigit(cs.charAt(1)) &&
                    Character.isDigit(cs.charAt(2))) {
                    int nextChar = 3;
                    try {
                        String uu = cs.subSequence(1, 3).toString();
                        jvm_update_version = Integer.valueOf(uu).intValue();
                        if (cs.length() >= 4) {
                            char c = cs.charAt(3);
                            if (c >= 'a' && c <= 'z') {
                                jvm_special_version = Character.toString(c);
                                nextChar++;
                            }
                        }
                    } catch (NumberFormatException e) {
                        // not conforming to the naming convention
                        return;
                    }
                    cs = cs.subSequence(nextChar, cs.length());
                }
                if (cs.charAt(0) == '-') {
                    // skip the first character
                    // valid format: <identifier>-bxx or bxx
                    // non-product VM will have -debug|-release appended
                    cs = cs.subSequence(1, cs.length());
                    String[] res = cs.toString().split("-");
                    for (String s : res) {
                        if (s.charAt(0) == 'b' && s.length() == 3 &&
                            Character.isDigit(s.charAt(1)) &&
                            Character.isDigit(s.charAt(2))) {
                            jvm_build_number =
                                Integer.valueOf(s.substring(1, 3)).intValue();
                            break;
                        }
                    }
                }
            }
        }
        getJdkVersionInfo();
        versionsInitialized = true;
    }

    // Gets the JVM version info if available and sets the jvm_*_version fields
    // and its capabilities.
    //
    // Return false if not available which implies an old VM (Tiger or before).
    private static native boolean getJvmVersionInfo();
    private static native void getJdkVersionInfo();

}

// Help Emacs a little because this file doesn't end in .java.
//
// Local Variables: ***
// mode: java ***
// End: ***<|MERGE_RESOLUTION|>--- conflicted
+++ resolved
@@ -36,8 +36,8 @@
         "@@java_version@@";
 
     private static final String java_runtime_name =
-	"@@java_runtime_name@@";
- 
+        "@@java_runtime_name@@";
+
     private static final String java_runtime_version =
         "@@java_runtime_version@@";
 
@@ -102,10 +102,10 @@
         boolean isHeadless = false;
 
         /* Report that we're running headless if the property is true */
-	String headless = System.getProperty("java.awt.headless");
-	if ( (headless != null) && (headless.equalsIgnoreCase("true")) ) {
+        String headless = System.getProperty("java.awt.headless");
+        if ( (headless != null) && (headless.equalsIgnoreCase("true")) ) {
             isHeadless = true;
-	} 
+        }
 
         /* First line: platform version. */
         ps.println(launcher_name + " version \"" + java_version + "\"");
@@ -113,7 +113,6 @@
         String java_vm_name    = System.getProperty("java.vm.name");
 
         /* Second line: runtime version (ie, libraries). */
-<<<<<<< HEAD
         StringBuilder sb = new StringBuilder();
         if (java_vm_name.toLowerCase().startsWith("cacao")) {
             sb.append("IcedTea Runtime Environment");
@@ -132,19 +131,13 @@
             sb.append("build ").append(java_runtime_version);
             if (jdk_revid.length() > 0)
                 sb.append("+").append(jdk_revid);
+            if (java_runtime_name.indexOf("Embedded") != -1 && isHeadless) {
+              // embedded builds report headless state
+              sb.append(", headless");
+            }
             sb.append(")");
         }
         ps.println(sb.toString());
-=======
-
-	ps.print(java_runtime_name + " (build " + java_runtime_version);
-
-	if (java_runtime_name.indexOf("Embedded") != -1 && isHeadless) {
-	    // embedded builds report headless state
-	    ps.print(", headless");
-	}
-	ps.println(')');
->>>>>>> 1eae11a4
 
         /* Third line: JVM information. */
         String java_vm_version = System.getProperty("java.vm.version");
