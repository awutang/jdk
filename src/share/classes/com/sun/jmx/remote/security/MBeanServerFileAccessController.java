--- conflicted
+++ resolved
@@ -68,22 +68,14 @@
  * qualified by one or more <i>clauses</i>, where each clause looks
  * like <code>create <i>classNamePattern</i></code> or {@code
  * unregister}.  For example:</p>
-<<<<<<< HEAD
- * 
-=======
- *
->>>>>>> 74156fbe
+ *
  * <pre>
  * monitorRole  readonly
  * controlRole  readwrite \
  *              create javax.management.timer.*,javax.management.monitor.* \
  *              unregister
  * </pre>
-<<<<<<< HEAD
- * 
-=======
- *
->>>>>>> 74156fbe
+ *
  * <p>(The continuation lines with {@code \} come from the parser for
  * Properties files.)</p>
  */
@@ -320,16 +312,10 @@
                     }
                 });
         if (s == null) return; /* security has not been enabled */
-<<<<<<< HEAD
-        final Set<Principal> principals = s.getPrincipals();
-        String newPropertyValue = null;
-        for (Principal p : principals) {
-=======
         final Set principals = s.getPrincipals();
         String newPropertyValue = null;
         for (Iterator i = principals.iterator(); i.hasNext(); ) {
             final Principal p = (Principal) i.next();
->>>>>>> 74156fbe
             Access access = accessMap.get(p.getName());
             if (access != null) {
                 boolean ok;
@@ -344,11 +330,7 @@
                         ok = access.unregister;
                         if (!ok && access.write)
                             newPropertyValue = "unregister";
-<<<<<<< HEAD
-                         break;
-=======
                         break;
->>>>>>> 74156fbe
                     case CREATE:
                         ok = checkCreateAccess(access, arg);
                         if (!ok && access.write)
@@ -405,7 +387,6 @@
                 sb.append(Pattern.quote(tok));
         }
         return className.matches(sb.toString());
-<<<<<<< HEAD
     }
 
     private void parseProperties(Properties props) {
@@ -418,20 +399,6 @@
         }
     }
 
-=======
-    }
-
-    private void parseProperties(Properties props) {
-        this.accessMap = new HashMap<String, Access>();
-        for (Map.Entry<Object, Object> entry : props.entrySet()) {
-            String identity = (String) entry.getKey();
-            String accessString = (String) entry.getValue();
-            Access access = Parser.parseAccess(identity, accessString);
-            accessMap.put(identity, access);
-        }
-    }
-
->>>>>>> 74156fbe
     private static class Parser {
         private final static int EOS = -1;  // pseudo-codepoint "end of string"
         static {
@@ -475,7 +442,6 @@
             else {
                 throw syntax("Expected " + READONLY + " or " + READWRITE +
                         ": " + type);
-<<<<<<< HEAD
             }
             if (c != EOS)
                 throw syntax("Extra text at end of line");
@@ -497,29 +463,6 @@
                 else
                     throw syntax("Unrecognized keyword " + type);
             }
-=======
-            }
-            if (c != EOS)
-                throw syntax("Extra text at end of line");
-            return access;
-        }
-
-        private Access parseReadWrite() {
-            List<String> createClasses = new ArrayList<String>();
-            boolean unregister = false;
-            while (true) {
-                skipSpace();
-                if (c == EOS)
-                    break;
-                String type = parseWord();
-                if (type.equals(UNREGISTER))
-                    unregister = true;
-                else if (type.equals(CREATE))
-                    parseCreate(createClasses);
-                else
-                    throw syntax("Unrecognized keyword " + type);
-            }
->>>>>>> 74156fbe
             return new Access(true, unregister, createClasses);
         }
 
