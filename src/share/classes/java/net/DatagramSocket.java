--- conflicted
+++ resolved
@@ -615,11 +615,7 @@
         synchronized (p) {
             if (isClosed())
                 throw new SocketException("Socket is closed");
-<<<<<<< HEAD
-	    checkAddress (p.getAddress(), "send");
-=======
             checkAddress (p.getAddress(), "send");
->>>>>>> f648ae04
             if (connectState == ST_NOT_CONNECTED) {
                 // check the address is ok wiht the security manager on every send.
                 SecurityManager security = System.getSecurityManager();
