--- conflicted
+++ resolved
@@ -168,7 +168,7 @@
     // TimeZone.setDefault maintains the compatible behavior of the AppContext-based
     // default setting for untrusted code if allowSetDefault is true.
     private static final boolean allowSetDefault = AccessController.doPrivileged(
-        new sun.security.action.GetPropertyAction("jdk.util.TimeZone.allowSetDefault")) != null;
+    new sun.security.action.GetPropertyAction("jdk.util.TimeZone.allowSetDefault")) != null;
 
     /**
      * Gets the time zone offset, for current date, modified in case of
@@ -735,38 +735,23 @@
      * This works around a build time issue.
      */
     private static TimeZone getDefaultInAppContext() {
-<<<<<<< HEAD
-        // JavaAWTAccess provides access implementation-private methods without using reflection.
-        JavaAWTAccess javaAWTAccess = SharedSecrets.getJavaAWTAccess();
-        if (System.getSecurityManager() == null || javaAWTAccess == null) {
-            return mainAppContextDefault;
-        } else if (javaAWTAccess.isDisposed()) {
-            return null;
-        } else {
-            TimeZone tz = (TimeZone) javaAWTAccess.get(TimeZone.class);
-            if (tz == null && javaAWTAccess.isMainAppContext()) {
-                return mainAppContextDefault;
-            } else {
-                return tz;
-=======
         if (allowSetDefault) {
             // JavaAWTAccess provides access implementation-private methods without using reflection.
             JavaAWTAccess javaAWTAccess = SharedSecrets.getJavaAWTAccess();
-            if (javaAWTAccess == null) {
+            if (System.getSecurityManager() == null || javaAWTAccess == null) {
                 return mainAppContextDefault;
+            } else if (javaAWTAccess.isDisposed()) {
+                return null;
             } else {
-                if (!javaAWTAccess.isDisposed()) {
-                    TimeZone tz = (TimeZone)
-                        javaAWTAccess.get(TimeZone.class);
-                    if (tz == null && javaAWTAccess.isMainAppContext()) {
-                        return mainAppContextDefault;
-                    } else {
-                        return tz;
-                    }
+                TimeZone tz = (TimeZone) javaAWTAccess.get(TimeZone.class);
+                if (tz == null && javaAWTAccess.isMainAppContext()) {
+                    return mainAppContextDefault;
+                } else {
+                    return tz;
                 }
->>>>>>> 4c187ce0
-            }
-        }
+            }
+        }
+        return null;
     }
 
     /**
@@ -781,29 +766,16 @@
      * This works around a build time issue.
      */
     private static void setDefaultInAppContext(TimeZone tz) {
-<<<<<<< HEAD
-        // JavaAWTAccess provides access implementation-private methods without using reflection.
-        JavaAWTAccess javaAWTAccess = SharedSecrets.getJavaAWTAccess();
-        if (System.getSecurityManager() == null || javaAWTAccess == null) {
-            mainAppContextDefault = tz;
-        } else if (!javaAWTAccess.isDisposed()) {
-            javaAWTAccess.put(TimeZone.class, tz);
-            if (javaAWTAccess.isMainAppContext()) {
-                mainAppContextDefault = null;
-=======
         if (allowSetDefault) {
             // JavaAWTAccess provides access implementation-private methods without using reflection.
             JavaAWTAccess javaAWTAccess = SharedSecrets.getJavaAWTAccess();
-            if (javaAWTAccess == null) {
+            if (System.getSecurityManager() == null || javaAWTAccess == null) {
                 mainAppContextDefault = tz;
-            } else {
-                if (!javaAWTAccess.isDisposed()) {
-                    javaAWTAccess.put(TimeZone.class, tz);
-                    if (javaAWTAccess.isMainAppContext()) {
-                        mainAppContextDefault = null;
-                    }
+            } else if (!javaAWTAccess.isDisposed()) {
+                javaAWTAccess.put(TimeZone.class, tz);
+                if (javaAWTAccess.isMainAppContext()) {
+                    mainAppContextDefault = null;
                 }
->>>>>>> 4c187ce0
             }
         }
     }
