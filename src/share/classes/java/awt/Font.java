/*
 * Copyright 1995-2008 Sun Microsystems, Inc.  All Rights Reserved.
 * DO NOT ALTER OR REMOVE COPYRIGHT NOTICES OR THIS FILE HEADER.
 *
 * This code is free software; you can redistribute it and/or modify it
 * under the terms of the GNU General Public License version 2 only, as
 * published by the Free Software Foundation.  Sun designates this
 * particular file as subject to the "Classpath" exception as provided
 * by Sun in the LICENSE file that accompanied this code.
 *
 * This code is distributed in the hope that it will be useful, but WITHOUT
 * ANY WARRANTY; without even the implied warranty of MERCHANTABILITY or
 * FITNESS FOR A PARTICULAR PURPOSE.  See the GNU General Public License
 * version 2 for more details (a copy is included in the LICENSE file that
 * accompanied this code).
 *
 * You should have received a copy of the GNU General Public License version
 * 2 along with this work; if not, write to the Free Software Foundation,
 * Inc., 51 Franklin St, Fifth Floor, Boston, MA 02110-1301 USA.
 *
 * Please contact Sun Microsystems, Inc., 4150 Network Circle, Santa Clara,
 * CA 95054 USA or visit www.sun.com if you need additional information or
 * have any questions.
 */

package java.awt;

import java.awt.font.FontRenderContext;
import java.awt.font.GlyphVector;
import java.awt.font.LineMetrics;
import java.awt.font.TextAttribute;
import java.awt.font.TextLayout;
import java.awt.font.TransformAttribute;
import java.awt.geom.AffineTransform;
import java.awt.geom.Point2D;
import java.awt.geom.Rectangle2D;
import java.awt.peer.FontPeer;
import java.io.*;
import java.lang.ref.SoftReference;
import java.security.AccessController;
import java.security.PrivilegedExceptionAction;
import java.text.AttributedCharacterIterator.Attribute;
import java.text.CharacterIterator;
import java.text.StringCharacterIterator;
import java.util.HashMap;
import java.util.Hashtable;
import java.util.Locale;
import java.util.Map;
import sun.font.StandardGlyphVector;
import sun.java2d.FontSupport;

import sun.font.AttributeMap;
import sun.font.AttributeValues;
import sun.font.EAttribute;
import sun.font.CompositeFont;
import sun.font.CreatedFontTracker;
import sun.font.Font2D;
import sun.font.Font2DHandle;
import sun.font.FontManager;
import sun.font.GlyphLayout;
import sun.font.FontLineMetrics;
import sun.font.CoreMetrics;

import static sun.font.EAttribute.*;

/**
 * The <code>Font</code> class represents fonts, which are used to
 * render text in a visible way.
 * A font provides the information needed to map sequences of
 * <em>characters</em> to sequences of <em>glyphs</em>
 * and to render sequences of glyphs on <code>Graphics</code> and
 * <code>Component</code> objects.
 *
 * <h4>Characters and Glyphs</h4>
 *
 * A <em>character</em> is a symbol that represents an item such as a letter,
 * a digit, or punctuation in an abstract way. For example, <code>'g'</code>,
 * <font size=-1>LATIN SMALL LETTER G</font>, is a character.
 * <p>
 * A <em>glyph</em> is a shape used to render a character or a sequence of
 * characters. In simple writing systems, such as Latin, typically one glyph
 * represents one character. In general, however, characters and glyphs do not
 * have one-to-one correspondence. For example, the character '&aacute;'
 * <font size=-1>LATIN SMALL LETTER A WITH ACUTE</font>, can be represented by
 * two glyphs: one for 'a' and one for '&acute;'. On the other hand, the
 * two-character string "fi" can be represented by a single glyph, an
 * "fi" ligature. In complex writing systems, such as Arabic or the South
 * and South-East Asian writing systems, the relationship between characters
 * and glyphs can be more complicated and involve context-dependent selection
 * of glyphs as well as glyph reordering.
 *
 * A font encapsulates the collection of glyphs needed to render a selected set
 * of characters as well as the tables needed to map sequences of characters to
 * corresponding sequences of glyphs.
 *
 * <h4>Physical and Logical Fonts</h4>
 *
 * The Java Platform distinguishes between two kinds of fonts:
 * <em>physical</em> fonts and <em>logical</em> fonts.
 * <p>
 * <em>Physical</em> fonts are the actual font libraries containing glyph data
 * and tables to map from character sequences to glyph sequences, using a font
 * technology such as TrueType or PostScript Type 1.
 * All implementations of the Java Platform must support TrueType fonts;
 * support for other font technologies is implementation dependent.
 * Physical fonts may use names such as Helvetica, Palatino, HonMincho, or
 * any number of other font names.
 * Typically, each physical font supports only a limited set of writing
 * systems, for example, only Latin characters or only Japanese and Basic
 * Latin.
 * The set of available physical fonts varies between configurations.
 * Applications that require specific fonts can bundle them and instantiate
 * them using the {@link #createFont createFont} method.
 * <p>
 * <em>Logical</em> fonts are the five font families defined by the Java
 * platform which must be supported by any Java runtime environment:
 * Serif, SansSerif, Monospaced, Dialog, and DialogInput.
 * These logical fonts are not actual font libraries. Instead, the logical
 * font names are mapped to physical fonts by the Java runtime environment.
 * The mapping is implementation and usually locale dependent, so the look
 * and the metrics provided by them vary.
 * Typically, each logical font name maps to several physical fonts in order to
 * cover a large range of characters.
 * <p>
 * Peered AWT components, such as {@link Label Label} and
 * {@link TextField TextField}, can only use logical fonts.
 * <p>
 * For a discussion of the relative advantages and disadvantages of using
 * physical or logical fonts, see the
 * <a href="http://java.sun.com/j2se/corejava/intl/reference/faqs/index.html#desktop-rendering">Internationalization FAQ</a>
 * document.
 *
 * <h4>Font Faces and Names</h4>
 *
 * A <code>Font</code>
 * can have many faces, such as heavy, medium, oblique, gothic and
 * regular. All of these faces have similar typographic design.
 * <p>
 * There are three different names that you can get from a
 * <code>Font</code> object.  The <em>logical font name</em> is simply the
 * name that was used to construct the font.
 * The <em>font face name</em>, or just <em>font name</em> for
 * short, is the name of a particular font face, like Helvetica Bold. The
 * <em>family name</em> is the name of the font family that determines the
 * typographic design across several faces, like Helvetica.
 * <p>
 * The <code>Font</code> class represents an instance of a font face from
 * a collection of  font faces that are present in the system resources
 * of the host system.  As examples, Arial Bold and Courier Bold Italic
 * are font faces.  There can be several <code>Font</code> objects
 * associated with a font face, each differing in size, style, transform
 * and font features.
 * <p>
 * The {@link GraphicsEnvironment#getAllFonts() getAllFonts} method
 * of the <code>GraphicsEnvironment</code> class returns an
 * array of all font faces available in the system. These font faces are
 * returned as <code>Font</code> objects with a size of 1, identity
 * transform and default font features. These
 * base fonts can then be used to derive new <code>Font</code> objects
 * with varying sizes, styles, transforms and font features via the
 * <code>deriveFont</code> methods in this class.
 *
 * <h4>Font and TextAttribute</h4>
 *
 * <p><code>Font</code> supports most
 * <code>TextAttribute</code>s.  This makes some operations, such as
 * rendering underlined text, convenient since it is not
 * necessary to explicitly construct a <code>TextLayout</code> object.
 * Attributes can be set on a Font by constructing or deriving it
 * using a <code>Map</code> of <code>TextAttribute</code> values.
 *
 * <p>The values of some <code>TextAttributes</code> are not
 * serializable, and therefore attempting to serialize an instance of
 * <code>Font</code> that has such values will not serialize them.
 * This means a Font deserialized from such a stream will not compare
 * equal to the original Font that contained the non-serializable
 * attributes.  This should very rarely pose a problem
 * since these attributes are typically used only in special
 * circumstances and are unlikely to be serialized.
 *
 * <ul>
 * <li><code>FOREGROUND</code> and <code>BACKGROUND</code> use
 * <code>Paint</code> values. The subclass <code>Color</code> is
 * serializable, while <code>GradientPaint</code> and
 * <code>TexturePaint</code> are not.</li>
 * <li><code>CHAR_REPLACEMENT</code> uses
 * <code>GraphicAttribute</code> values.  The subclasses
 * <code>ShapeGraphicAttribute</code> and
 * <code>ImageGraphicAttribute</code> are not serializable.</li>
 * <li><code>INPUT_METHOD_HIGHLIGHT</code> uses
 * <code>InputMethodHighlight</code> values, which are
 * not serializable.  See {@link java.awt.im.InputMethodHighlight}.</li>
 * </ul>
 *
 * Clients who create custom subclasses of <code>Paint</code> and
 * <code>GraphicAttribute</code> can make them serializable and
 * avoid this problem.  Clients who use input method highlights can
 * convert these to the platform-specific attributes for that
 * highlight on the current platform and set them on the Font as
 * a workaround.</p>
 *
 * <p>The <code>Map</code>-based constructor and
 * <code>deriveFont</code> APIs ignore the FONT attribute, and it is
 * not retained by the Font; the static {@link #getFont} method should
 * be used if the FONT attribute might be present.  See {@link
 * java.awt.font.TextAttribute#FONT} for more information.</p>
 *
 * <p>Several attributes will cause additional rendering overhead
 * and potentially invoke layout.  If a <code>Font</code> has such
 * attributes, the <code>{@link #hasLayoutAttributes()}</code> method
 * will return true.</p>
 *
 * <p>Note: Font rotations can cause text baselines to be rotated.  In
 * order to account for this (rare) possibility, font APIs are
 * specified to return metrics and take parameters 'in
 * baseline-relative coordinates'.  This maps the 'x' coordinate to
 * the advance along the baseline, (positive x is forward along the
 * baseline), and the 'y' coordinate to a distance along the
 * perpendicular to the baseline at 'x' (positive y is 90 degrees
 * clockwise from the baseline vector).  APIs for which this is
 * especially important are called out as having 'baseline-relative
 * coordinates.'
 */
public class Font implements java.io.Serializable
{
    static {
        /* ensure that the necessary native libraries are loaded */
        Toolkit.loadLibraries();
        initIDs();
    }

    /**
     * This is now only used during serialization.  Typically
     * it is null.
     *
     * @serial
     * @see #getAttributes()
     */
    private Hashtable fRequestedAttributes;

    /*
     * Constants to be used for logical font family names.
     */

    /**
     * A String constant for the canonical family name of the
     * logical font "Dialog". It is useful in Font construction
     * to provide compile-time verification of the name.
     * @since 1.6
     */
    public static final String DIALOG = "Dialog";

    /**
     * A String constant for the canonical family name of the
     * logical font "DialogInput". It is useful in Font construction
     * to provide compile-time verification of the name.
     * @since 1.6
     */
    public static final String DIALOG_INPUT = "DialogInput";

    /**
     * A String constant for the canonical family name of the
     * logical font "SansSerif". It is useful in Font construction
     * to provide compile-time verification of the name.
     * @since 1.6
     */
    public static final String SANS_SERIF = "SansSerif";

    /**
     * A String constant for the canonical family name of the
     * logical font "Serif". It is useful in Font construction
     * to provide compile-time verification of the name.
     * @since 1.6
     */
    public static final String SERIF = "Serif";

    /**
     * A String constant for the canonical family name of the
     * logical font "Monospaced". It is useful in Font construction
     * to provide compile-time verification of the name.
     * @since 1.6
     */
    public static final String MONOSPACED = "Monospaced";

    /*
     * Constants to be used for styles. Can be combined to mix
     * styles.
     */

    /**
     * The plain style constant.
     */
    public static final int PLAIN       = 0;

    /**
     * The bold style constant.  This can be combined with the other style
     * constants (except PLAIN) for mixed styles.
     */
    public static final int BOLD        = 1;

    /**
     * The italicized style constant.  This can be combined with the other
     * style constants (except PLAIN) for mixed styles.
     */
    public static final int ITALIC      = 2;

    /**
     * The baseline used in most Roman scripts when laying out text.
     */
    public static final int ROMAN_BASELINE = 0;

    /**
     * The baseline used in ideographic scripts like Chinese, Japanese,
     * and Korean when laying out text.
     */
    public static final int CENTER_BASELINE = 1;

    /**
     * The baseline used in Devanigiri and similar scripts when laying
     * out text.
     */
    public static final int HANGING_BASELINE = 2;

    /**
     * Identify a font resource of type TRUETYPE.
     * Used to specify a TrueType font resource to the
     * {@link #createFont} method.
     * @since 1.3
     */

    public static final int TRUETYPE_FONT = 0;

    /**
     * Identify a font resource of type TYPE1.
     * Used to specify a Type1 font resource to the
     * {@link #createFont} method.
     * @since 1.5
     */
    public static final int TYPE1_FONT = 1;

    /**
     * The logical name of this <code>Font</code>, as passed to the
     * constructor.
     * @since JDK1.0
     *
     * @serial
     * @see #getName
     */
    protected String name;

    /**
     * The style of this <code>Font</code>, as passed to the constructor.
     * This style can be PLAIN, BOLD, ITALIC, or BOLD+ITALIC.
     * @since JDK1.0
     *
     * @serial
     * @see #getStyle()
     */
    protected int style;

    /**
     * The point size of this <code>Font</code>, rounded to integer.
     * @since JDK1.0
     *
     * @serial
     * @see #getSize()
     */
    protected int size;

    /**
     * The point size of this <code>Font</code> in <code>float</code>.
     *
     * @serial
     * @see #getSize()
     * @see #getSize2D()
     */
    protected float pointSize;

    /**
     * The platform specific font information.
     */
    private transient FontPeer peer;
    private transient long pData;       // native JDK1.1 font pointer
    private transient Font2DHandle font2DHandle;

    private transient AttributeValues values;
    private transient boolean hasLayoutAttributes;

    /*
     * If the origin of a Font is a created font then this attribute
     * must be set on all derived fonts too.
     */
    private transient boolean createdFont = false;

    /*
     * This is true if the font transform is not identity.  It
     * is used to avoid unnecessary instantiation of an AffineTransform.
     */
    private transient boolean nonIdentityTx;

    /*
     * A cached value used when a transform is required for internal
     * use.  This must not be exposed to callers since AffineTransform
     * is mutable.
     */
    private static final AffineTransform identityTx = new AffineTransform();

    /*
     * JDK 1.1 serialVersionUID
     */
    private static final long serialVersionUID = -4206021311591459213L;

    /**
     * Gets the peer of this <code>Font</code>.
     * @return  the peer of the <code>Font</code>.
     * @since JDK1.1
     * @deprecated Font rendering is now platform independent.
     */
    @Deprecated
    public FontPeer getPeer(){
        return getPeer_NoClientCode();
    }
    // NOTE: This method is called by privileged threads.
    //       We implement this functionality in a package-private method
    //       to insure that it cannot be overridden by client subclasses.
    //       DO NOT INVOKE CLIENT CODE ON THIS THREAD!
    final FontPeer getPeer_NoClientCode() {
        if(peer == null) {
            Toolkit tk = Toolkit.getDefaultToolkit();
            this.peer = tk.getFontPeer(name, style);
        }
        return peer;
    }

    /**
     * Return the AttributeValues object associated with this
     * font.  Most of the time, the internal object is null.
     * If required, it will be created from the 'standard'
     * state on the font.  Only non-default values will be
     * set in the AttributeValues object.
     *
     * <p>Since the AttributeValues object is mutable, and it
     * is cached in the font, care must be taken to ensure that
     * it is not mutated.
     */
    private AttributeValues getAttributeValues() {
        if (values == null) {
            values = new AttributeValues();
            values.setFamily(name);
            values.setSize(pointSize); // expects the float value.

            if ((style & BOLD) != 0) {
                values.setWeight(2); // WEIGHT_BOLD
            }

            if ((style & ITALIC) != 0) {
                values.setPosture(.2f); // POSTURE_OBLIQUE
            }
            values.defineAll(PRIMARY_MASK); // for streaming compatibility
        }

        return values;
    }

    private Font2D getFont2D() {
        if (FontManager.usingPerAppContextComposites &&
            font2DHandle != null &&
            font2DHandle.font2D instanceof CompositeFont &&
            ((CompositeFont)(font2DHandle.font2D)).isStdComposite()) {
            return FontManager.findFont2D(name, style,
                                          FontManager.LOGICAL_FALLBACK);
        } else if (font2DHandle == null) {
            font2DHandle =
                FontManager.findFont2D(name, style,
                                       FontManager.LOGICAL_FALLBACK).handle;
        }
        /* Do not cache the de-referenced font2D. It must be explicitly
         * de-referenced to pick up a valid font in the event that the
         * original one is marked invalid
         */
        return font2DHandle.font2D;
    }

    /**
     * Creates a new <code>Font</code> from the specified name, style and
     * point size.
     * <p>
     * The font name can be a font face name or a font family name.
     * It is used together with the style to find an appropriate font face.
     * When a font family name is specified, the style argument is used to
     * select the most appropriate face from the family. When a font face
     * name is specified, the face's style and the style argument are
     * merged to locate the best matching font from the same family.
     * For example if face name "Arial Bold" is specified with style
     * <code>Font.ITALIC</code>, the font system looks for a face in the
     * "Arial" family that is bold and italic, and may associate the font
     * instance with the physical font face "Arial Bold Italic".
     * The style argument is merged with the specified face's style, not
     * added or subtracted.
     * This means, specifying a bold face and a bold style does not
     * double-embolden the font, and specifying a bold face and a plain
     * style does not lighten the font.
     * <p>
     * If no face for the requested style can be found, the font system
     * may apply algorithmic styling to achieve the desired style.
     * For example, if <code>ITALIC</code> is requested, but no italic
     * face is available, glyphs from the plain face may be algorithmically
     * obliqued (slanted).
     * <p>
     * Font name lookup is case insensitive, using the case folding
     * rules of the US locale.
     * <p>
     * If the <code>name</code> parameter represents something other than a
     * logical font, i.e. is interpreted as a physical font face or family, and
     * this cannot be mapped by the implementation to a physical font or a
     * compatible alternative, then the font system will map the Font
     * instance to "Dialog", such that for example, the family as reported
     * by {@link #getFamily() getFamily} will be "Dialog".
     * <p>
     *
     * @param name the font name.  This can be a font face name or a font
     * family name, and may represent either a logical font or a physical
     * font found in this {@code GraphicsEnvironment}.
     * The family names for logical fonts are: Dialog, DialogInput,
     * Monospaced, Serif, or SansSerif. Pre-defined String constants exist
     * for all of these names, for example, {@code DIALOG}. If {@code name} is
     * {@code null}, the <em>logical font name</em> of the new
     * {@code Font} as returned by {@code getName()} is set to
     * the name "Default".
     * @param style the style constant for the {@code Font}
     * The style argument is an integer bitmask that may
     * be {@code PLAIN}, or a bitwise union of {@code BOLD} and/or
     * {@code ITALIC} (for example, {@code ITALIC} or {@code BOLD|ITALIC}).
     * If the style argument does not conform to one of the expected
     * integer bitmasks then the style is set to {@code PLAIN}.
     * @param size the point size of the {@code Font}
     * @see GraphicsEnvironment#getAllFonts
     * @see GraphicsEnvironment#getAvailableFontFamilyNames
     * @since JDK1.0
     */
    public Font(String name, int style, int size) {
        this.name = (name != null) ? name : "Default";
        this.style = (style & ~0x03) == 0 ? style : 0;
        this.size = size;
        this.pointSize = size;
    }

    private Font(String name, int style, float sizePts) {
        this.name = (name != null) ? name : "Default";
        this.style = (style & ~0x03) == 0 ? style : 0;
        this.size = (int)(sizePts + 0.5);
        this.pointSize = sizePts;
    }

    /* This constructor is used by deriveFont when attributes is null */
    private Font(String name, int style, float sizePts,
                 boolean created, Font2DHandle handle) {
        this(name, style, sizePts);
        this.createdFont = created;
        /* Fonts created from a stream will use the same font2D instance
         * as the parent.
         * One exception is that if the derived font is requested to be
         * in a different style, then also check if its a CompositeFont
         * and if so build a new CompositeFont from components of that style.
         * CompositeFonts can only be marked as "created" if they are used
         * to add fall backs to a physical font. And non-composites are
         * always from "Font.createFont()" and shouldn't get this treatment.
         */
        if (created) {
            if (handle.font2D instanceof CompositeFont &&
                handle.font2D.getStyle() != style) {
                this.font2DHandle =
                    FontManager.getNewComposite(null, style, handle);
            } else {
                this.font2DHandle = handle;
            }
        }
    }

    /* used to implement Font.createFont */
    private Font(File fontFile, int fontFormat,
                 boolean isCopy, CreatedFontTracker tracker)
        throws FontFormatException {
        this.createdFont = true;
        /* Font2D instances created by this method track their font file
         * so that when the Font2D is GC'd it can also remove the file.
         */
        this.font2DHandle =
            FontManager.createFont2D(fontFile, fontFormat,
                                     isCopy, tracker).handle;
        this.name = this.font2DHandle.font2D.getFontName(Locale.getDefault());
        this.style = Font.PLAIN;
        this.size = 1;
        this.pointSize = 1f;
    }

    /* This constructor is used when one font is derived from another.
     * Fonts created from a stream will use the same font2D instance as the
     * parent. They can be distinguished because the "created" argument
     * will be "true". Since there is no way to recreate these fonts they
     * need to have the handle to the underlying font2D passed in.
     * "created" is also true when a special composite is referenced by the
     * handle for essentially the same reasons.
     * But when deriving a font in these cases two particular attributes
     * need special attention: family/face and style.
     * The "composites" in these cases need to be recreated with optimal
     * fonts for the new values of family and style.
     * For fonts created with createFont() these are treated differently.
     * JDK can often synthesise a different style (bold from plain
     * for example). For fonts created with "createFont" this is a reasonable
     * solution but its also possible (although rare) to derive a font with a
     * different family attribute. In this case JDK needs
     * to break the tie with the original Font2D and find a new Font.
     * The oldName and oldStyle are supplied so they can be compared with
     * what the Font2D and the values. To speed things along :
     * oldName == null will be interpreted as the name is unchanged.
     * oldStyle = -1 will be interpreted as the style is unchanged.
     * In these cases there is no need to interrogate "values".
     */
    private Font(AttributeValues values, String oldName, int oldStyle,
                 boolean created, Font2DHandle handle) {

        this.createdFont = created;
        if (created) {
            this.font2DHandle = handle;

            String newName = null;
            if (oldName != null) {
                newName = values.getFamily();
                if (oldName.equals(newName)) newName = null;
            }
            int newStyle = 0;
            if (oldStyle == -1) {
                newStyle = -1;
            } else {
                if (values.getWeight() >= 2f)   newStyle  = BOLD;
                if (values.getPosture() >= .2f) newStyle |= ITALIC;
                if (oldStyle == newStyle)       newStyle  = -1;
            }
            if (handle.font2D instanceof CompositeFont) {
                if (newStyle != -1 || newName != null) {
                    this.font2DHandle =
                        FontManager.getNewComposite(newName, newStyle, handle);
                }
            } else if (newName != null) {
                this.createdFont = false;
                this.font2DHandle = null;
            }
        }
        initFromValues(values);
    }

    /**
     * Creates a new <code>Font</code> with the specified attributes.
     * Only keys defined in {@link java.awt.font.TextAttribute TextAttribute}
     * are recognized.  In addition the FONT attribute is
     *  not recognized by this constructor
     * (see {@link #getAvailableAttributes}). Only attributes that have
     * values of valid types will affect the new <code>Font</code>.
     * <p>
     * If <code>attributes</code> is <code>null</code>, a new
     * <code>Font</code> is initialized with default values.
     * @see java.awt.font.TextAttribute
     * @param attributes the attributes to assign to the new
     *          <code>Font</code>, or <code>null</code>
     */
    public Font(Map<? extends Attribute, ?> attributes) {
        initFromValues(AttributeValues.fromMap(attributes, RECOGNIZED_MASK));
    }

    /**
     * Creates a new <code>Font</code> from the specified <code>font</code>.
     * This constructor is intended for use by subclasses.
     * @param font from which to create this <code>Font</code>.
     * @throws NullPointerException if <code>font</code> is null
     * @since 1.6
     */
    protected Font(Font font) {
        if (font.values != null) {
            initFromValues(font.getAttributeValues().clone());
        } else {
            this.name = font.name;
            this.style = font.style;
            this.size = font.size;
            this.pointSize = font.pointSize;
        }
        this.font2DHandle = font.font2DHandle;
        this.createdFont = font.createdFont;
    }

    /**
     * Font recognizes all attributes except FONT.
     */
    private static final int RECOGNIZED_MASK = AttributeValues.MASK_ALL
        & ~AttributeValues.getMask(EFONT);

    /**
     * These attributes are considered primary by the FONT attribute.
     */
    private static final int PRIMARY_MASK =
        AttributeValues.getMask(EFAMILY, EWEIGHT, EWIDTH, EPOSTURE, ESIZE,
                                ETRANSFORM, ESUPERSCRIPT, ETRACKING);

    /**
     * These attributes are considered secondary by the FONT attribute.
     */
    private static final int SECONDARY_MASK =
        RECOGNIZED_MASK & ~PRIMARY_MASK;

    /**
     * These attributes are handled by layout.
     */
    private static final int LAYOUT_MASK =
        AttributeValues.getMask(ECHAR_REPLACEMENT, EFOREGROUND, EBACKGROUND,
                                EUNDERLINE, ESTRIKETHROUGH, ERUN_DIRECTION,
                                EBIDI_EMBEDDING, EJUSTIFICATION,
                                EINPUT_METHOD_HIGHLIGHT, EINPUT_METHOD_UNDERLINE,
                                ESWAP_COLORS, ENUMERIC_SHAPING, EKERNING,
                                ELIGATURES, ETRACKING, ESUPERSCRIPT);

    private static final int EXTRA_MASK =
            AttributeValues.getMask(ETRANSFORM, ESUPERSCRIPT, EWIDTH);

    /**
     * Initialize the standard Font fields from the values object.
     */
    private void initFromValues(AttributeValues values) {
        this.values = values;
        values.defineAll(PRIMARY_MASK); // for 1.5 streaming compatibility

        this.name = values.getFamily();
        this.pointSize = values.getSize();
        this.size = (int)(values.getSize() + 0.5);
        if (values.getWeight() >= 2f) this.style |= BOLD; // not == 2f
        if (values.getPosture() >= .2f) this.style |= ITALIC; // not  == .2f

        this.nonIdentityTx = values.anyNonDefault(EXTRA_MASK);
        this.hasLayoutAttributes =  values.anyNonDefault(LAYOUT_MASK);
    }

    /**
     * Returns a <code>Font</code> appropriate to the attributes.
     * If <code>attributes</code>contains a <code>FONT</code> attribute
     * with a valid <code>Font</code> as its value, it will be
     * merged with any remaining attributes.  See
     * {@link java.awt.font.TextAttribute#FONT} for more
     * information.
     *
     * @param attributes the attributes to assign to the new
     *          <code>Font</code>
     * @return a new <code>Font</code> created with the specified
     *          attributes
     * @throws NullPointerException if <code>attributes</code> is null.
     * @since 1.2
     * @see java.awt.font.TextAttribute
     */
    public static Font getFont(Map<? extends Attribute, ?> attributes) {
        // optimize for two cases:
        // 1) FONT attribute, and nothing else
        // 2) attributes, but no FONT

        // avoid turning the attributemap into a regular map for no reason
        if (attributes instanceof AttributeMap &&
            ((AttributeMap)attributes).getValues() != null) {
            AttributeValues values = ((AttributeMap)attributes).getValues();
            if (values.isNonDefault(EFONT)) {
                Font font = values.getFont();
                if (!values.anyDefined(SECONDARY_MASK)) {
                    return font;
                }
                // merge
                values = font.getAttributeValues().clone();
                values.merge(attributes, SECONDARY_MASK);
                return new Font(values, font.name, font.style,
                                font.createdFont, font.font2DHandle);
            }
            return new Font(attributes);
        }

        Font font = (Font)attributes.get(TextAttribute.FONT);
        if (font != null) {
            if (attributes.size() > 1) { // oh well, check for anything else
                AttributeValues values = font.getAttributeValues().clone();
                values.merge(attributes, SECONDARY_MASK);
                return new Font(values, font.name, font.style,
                                font.createdFont, font.font2DHandle);
            }

            return font;
        }

        return new Font(attributes);
    }

    /**
     * Used with the byte count tracker for fonts created from streams.
     * If a thread can create temp files anyway, no point in counting
     * font bytes.
     */
    private static boolean hasTempPermission() {

        if (System.getSecurityManager() == null) {
            return true;
        }
        File f = null;
        boolean hasPerm = false;
        try {
            f = File.createTempFile("+~JT", ".tmp", null);
            f.delete();
            f = null;
            hasPerm = true;
        } catch (Throwable t) {
            /* inc. any kind of SecurityException */
        }
        return hasPerm;
    }

    /**
     * Returns a new <code>Font</code> using the specified font type
     * and input data.  The new <code>Font</code> is
     * created with a point size of 1 and style {@link #PLAIN PLAIN}.
     * This base font can then be used with the <code>deriveFont</code>
     * methods in this class to derive new <code>Font</code> objects with
     * varying sizes, styles, transforms and font features.  This
     * method does not close the {@link InputStream}.
     * <p>
     * To make the <code>Font</code> available to Font constructors the
     * returned <code>Font</code> must be registered in the
     * <code>GraphicsEnviroment</code> by calling
     * {@link GraphicsEnvironment#registerFont(Font) registerFont(Font)}.
     * @param fontFormat the type of the <code>Font</code>, which is
     * {@link #TRUETYPE_FONT TRUETYPE_FONT} if a TrueType resource is specified.
     * or {@link #TYPE1_FONT TYPE1_FONT} if a Type 1 resource is specified.
     * @param fontStream an <code>InputStream</code> object representing the
     * input data for the font.
     * @return a new <code>Font</code> created with the specified font type.
     * @throws IllegalArgumentException if <code>fontFormat</code> is not
     *     <code>TRUETYPE_FONT</code>or<code>TYPE1_FONT</code>.
     * @throws FontFormatException if the <code>fontStream</code> data does
     *     not contain the required font tables for the specified format.
     * @throws IOException if the <code>fontStream</code>
     *     cannot be completely read.
     * @see GraphicsEnvironment#registerFont(Font)
     * @since 1.3
     */
    public static Font createFont(int fontFormat, InputStream fontStream)
        throws java.awt.FontFormatException, java.io.IOException {

        if (fontFormat != Font.TRUETYPE_FONT &&
            fontFormat != Font.TYPE1_FONT) {
            throw new IllegalArgumentException ("font format not recognized");
        }
        boolean copiedFontData = false;

        try {
            final File tFile = AccessController.doPrivileged(
                new PrivilegedExceptionAction<File>() {
                    public File run() throws IOException {
                        return File.createTempFile("+~JF", ".tmp", null);
                    }
                }
            );

            int totalSize = 0;
            CreatedFontTracker tracker = null;
            try {
                final OutputStream outStream =
                    AccessController.doPrivileged(
                        new PrivilegedExceptionAction<OutputStream>() {
                            public OutputStream run() throws IOException {
                                return new FileOutputStream(tFile);
                            }
                        }
                    );
                if (!hasTempPermission()) {
                    tracker = CreatedFontTracker.getTracker();
                }
                try {
<<<<<<< HEAD
                    byte[] buf = new byte[8192]; 
=======
                    byte[] buf = new byte[8192];
>>>>>>> 74156fbe
                    for (;;) {
                        int bytesRead = fontStream.read(buf);
                        if (bytesRead < 0) {
                            break;
                        }
                        if (tracker != null) {
                            if (totalSize+bytesRead > tracker.MAX_FILE_SIZE) {
                                throw new IOException("File too big.");
                            }
                            if (totalSize+tracker.getNumBytes() >
                                tracker.MAX_TOTAL_BYTES)
                              {
                                throw new IOException("Total files too big.");
                            }
                            totalSize += bytesRead;
                            tracker.addBytes(bytesRead);
                        }
                        outStream.write(buf, 0, bytesRead);
                    }
                    /* don't close the input stream */
                } finally {
                    outStream.close();
                }
                /* After all references to a Font2D are dropped, the file
                 * will be removed. To support long-lived AppContexts,
                 * we need to then decrement the byte count by the size
                 * of the file.
                 * If the data isn't a valid font, the implementation will
                 * delete the tmp file and decrement the byte count
                 * in the tracker object before returning from the
                 * constructor, so we can set 'copiedFontData' to true here
                 * without waiting for the results of that constructor.
                 */
                copiedFontData = true;
                Font font = new Font(tFile, fontFormat, true, tracker);
                return font;
            } finally {
                if (!copiedFontData) {
                    if (tracker != null) {
                        tracker.subBytes(totalSize);
                    }
                    AccessController.doPrivileged(
                        new PrivilegedExceptionAction<Void>() {
                            public Void run() {
                                tFile.delete();
                                return null;
                            }
                        }
                    );
                }
            }
        } catch (Throwable t) {
            if (t instanceof FontFormatException) {
                throw (FontFormatException)t;
            }
            if (t instanceof IOException) {
                throw (IOException)t;
            }
            Throwable cause = t.getCause();
            if (cause instanceof FontFormatException) {
                throw (FontFormatException)cause;
            }
            throw new IOException("Problem reading font data.");
        }
    }

    /**
     * Returns a new <code>Font</code> using the specified font type
     * and the specified font file.  The new <code>Font</code> is
     * created with a point size of 1 and style {@link #PLAIN PLAIN}.
     * This base font can then be used with the <code>deriveFont</code>
     * methods in this class to derive new <code>Font</code> objects with
     * varying sizes, styles, transforms and font features.
     * @param fontFormat the type of the <code>Font</code>, which is
     * {@link #TRUETYPE_FONT TRUETYPE_FONT} if a TrueType resource is
     * specified or {@link #TYPE1_FONT TYPE1_FONT} if a Type 1 resource is
     * specified.
     * So long as the returned font, or its derived fonts are referenced
     * the implementation may continue to access <code>fontFile</code>
     * to retrieve font data. Thus the results are undefined if the file
     * is changed, or becomes inaccessible.
     * <p>
     * To make the <code>Font</code> available to Font constructors the
     * returned <code>Font</code> must be registered in the
     * <code>GraphicsEnviroment</code> by calling
     * {@link GraphicsEnvironment#registerFont(Font) registerFont(Font)}.
     * @param fontFile a <code>File</code> object representing the
     * input data for the font.
     * @return a new <code>Font</code> created with the specified font type.
     * @throws IllegalArgumentException if <code>fontFormat</code> is not
     *     <code>TRUETYPE_FONT</code>or<code>TYPE1_FONT</code>.
     * @throws NullPointerException if <code>fontFile</code> is null.
     * @throws IOException if the <code>fontFile</code> cannot be read.
     * @throws FontFormatException if <code>fontFile</code> does
     *     not contain the required font tables for the specified format.
     * @throws SecurityException if the executing code does not have
     * permission to read from the file.
     * @see GraphicsEnvironment#registerFont(Font)
     * @since 1.5
     */
    public static Font createFont(int fontFormat, File fontFile)
        throws java.awt.FontFormatException, java.io.IOException {

        fontFile = new File(fontFile.getPath());

        if (fontFormat != Font.TRUETYPE_FONT &&
            fontFormat != Font.TYPE1_FONT) {
            throw new IllegalArgumentException ("font format not recognized");
        }
        SecurityManager sm = System.getSecurityManager();
        if (sm != null) {
            FilePermission filePermission =
                new FilePermission(fontFile.getPath(), "read");
            sm.checkPermission(filePermission);
        }
        if (!fontFile.canRead()) {
            throw new IOException("Can't read " + fontFile);
        }
        return new Font(fontFile, fontFormat, false, null);
    }

    /**
     * Returns a copy of the transform associated with this
     * <code>Font</code>.  This transform is not necessarily the one
     * used to construct the font.  If the font has algorithmic
     * superscripting or width adjustment, this will be incorporated
     * into the returned <code>AffineTransform</code>.
     * <p>
     * Typically, fonts will not be transformed.  Clients generally
     * should call {@link #isTransformed} first, and only call this
     * method if <code>isTransformed</code> returns true.
     *
     * @return an {@link AffineTransform} object representing the
     *          transform attribute of this <code>Font</code> object.
     */
    public AffineTransform getTransform() {
        /* The most common case is the identity transform.  Most callers
         * should call isTransformed() first, to decide if they need to
         * get the transform, but some may not.  Here we check to see
         * if we have a nonidentity transform, and only do the work to
         * fetch and/or compute it if so, otherwise we return a new
         * identity transform.
         *
         * Note that the transform is _not_ necessarily the same as
         * the transform passed in as an Attribute in a Map, as the
         * transform returned will also reflect the effects of WIDTH and
         * SUPERSCRIPT attributes.  Clients who want the actual transform
         * need to call getRequestedAttributes.
         */
        if (nonIdentityTx) {
            AttributeValues values = getAttributeValues();

            AffineTransform at = values.isNonDefault(ETRANSFORM)
                ? new AffineTransform(values.getTransform())
                : new AffineTransform();

            if (values.getSuperscript() != 0) {
                // can't get ascent and descent here, recursive call to this fn,
                // so use pointsize
                // let users combine super- and sub-scripting

                int superscript = values.getSuperscript();

                double trans = 0;
                int n = 0;
                boolean up = superscript > 0;
                int sign = up ? -1 : 1;
                int ss = up ? superscript : -superscript;

                while ((ss & 7) > n) {
                    int newn = ss & 7;
                    trans += sign * (ssinfo[newn] - ssinfo[n]);
                    ss >>= 3;
                    sign = -sign;
                    n = newn;
                }
                trans *= pointSize;
                double scale = Math.pow(2./3., n);

                at.preConcatenate(AffineTransform.getTranslateInstance(0, trans));
                at.scale(scale, scale);

                // note on placement and italics
                // We preconcatenate the transform because we don't want to translate along
                // the italic angle, but purely perpendicular to the baseline.  While this
                // looks ok for superscripts, it can lead subscripts to stack on each other
                // and bring the following text too close.  The way we deal with potential
                // collisions that can occur in the case of italics is by adjusting the
                // horizontal spacing of the adjacent glyphvectors.  Examine the italic
                // angle of both vectors, if one is non-zero, compute the minimum ascent
                // and descent, and then the x position at each for each vector along its
                // italic angle starting from its (offset) baseline.  Compute the difference
                // between the x positions and use the maximum difference to adjust the
                // position of the right gv.
            }

            if (values.isNonDefault(EWIDTH)) {
                at.scale(values.getWidth(), 1f);
            }

            return at;
        }

        return new AffineTransform();
    }

    // x = r^0 + r^1 + r^2... r^n
    // rx = r^1 + r^2 + r^3... r^(n+1)
    // x - rx = r^0 - r^(n+1)
    // x (1 - r) = r^0 - r^(n+1)
    // x = (r^0 - r^(n+1)) / (1 - r)
    // x = (1 - r^(n+1)) / (1 - r)

    // scale ratio is 2/3
    // trans = 1/2 of ascent * x
    // assume ascent is 3/4 of point size

    private static final float[] ssinfo = {
        0.0f,
        0.375f,
        0.625f,
        0.7916667f,
        0.9027778f,
        0.9768519f,
        1.0262346f,
        1.0591564f,
    };

    /**
     * Returns the family name of this <code>Font</code>.
     *
     * <p>The family name of a font is font specific. Two fonts such as
     * Helvetica Italic and Helvetica Bold have the same family name,
     * <i>Helvetica</i>, whereas their font face names are
     * <i>Helvetica Bold</i> and <i>Helvetica Italic</i>. The list of
     * available family names may be obtained by using the
     * {@link GraphicsEnvironment#getAvailableFontFamilyNames()} method.
     *
     * <p>Use <code>getName</code> to get the logical name of the font.
     * Use <code>getFontName</code> to get the font face name of the font.
     * @return a <code>String</code> that is the family name of this
     *          <code>Font</code>.
     *
     * @see #getName
     * @see #getFontName
     * @since JDK1.1
     */
    public String getFamily() {
        return getFamily_NoClientCode();
    }
    // NOTE: This method is called by privileged threads.
    //       We implement this functionality in a package-private
    //       method to insure that it cannot be overridden by client
    //       subclasses.
    //       DO NOT INVOKE CLIENT CODE ON THIS THREAD!
    final String getFamily_NoClientCode() {
        return getFamily(Locale.getDefault());
    }

    /**
     * Returns the family name of this <code>Font</code>, localized for
     * the specified locale.
     *
     * <p>The family name of a font is font specific. Two fonts such as
     * Helvetica Italic and Helvetica Bold have the same family name,
     * <i>Helvetica</i>, whereas their font face names are
     * <i>Helvetica Bold</i> and <i>Helvetica Italic</i>. The list of
     * available family names may be obtained by using the
     * {@link GraphicsEnvironment#getAvailableFontFamilyNames()} method.
     *
     * <p>Use <code>getFontName</code> to get the font face name of the font.
     * @param l locale for which to get the family name
     * @return a <code>String</code> representing the family name of the
     *          font, localized for the specified locale.
     * @see #getFontName
     * @see java.util.Locale
     * @since 1.2
     */
    public String getFamily(Locale l) {
        if (l == null) {
            throw new NullPointerException("null locale doesn't mean default");
        }
        return getFont2D().getFamilyName(l);
    }

    /**
     * Returns the postscript name of this <code>Font</code>.
     * Use <code>getFamily</code> to get the family name of the font.
     * Use <code>getFontName</code> to get the font face name of the font.
     * @return a <code>String</code> representing the postscript name of
     *          this <code>Font</code>.
     * @since 1.2
     */
    public String getPSName() {
        return getFont2D().getPostscriptName();
    }

    /**
     * Returns the logical name of this <code>Font</code>.
     * Use <code>getFamily</code> to get the family name of the font.
     * Use <code>getFontName</code> to get the font face name of the font.
     * @return a <code>String</code> representing the logical name of
     *          this <code>Font</code>.
     * @see #getFamily
     * @see #getFontName
     * @since JDK1.0
     */
    public String getName() {
        return name;
    }

    /**
     * Returns the font face name of this <code>Font</code>.  For example,
     * Helvetica Bold could be returned as a font face name.
     * Use <code>getFamily</code> to get the family name of the font.
     * Use <code>getName</code> to get the logical name of the font.
     * @return a <code>String</code> representing the font face name of
     *          this <code>Font</code>.
     * @see #getFamily
     * @see #getName
     * @since 1.2
     */
    public String getFontName() {
      return getFontName(Locale.getDefault());
    }

    /**
     * Returns the font face name of the <code>Font</code>, localized
     * for the specified locale. For example, Helvetica Fett could be
     * returned as the font face name.
     * Use <code>getFamily</code> to get the family name of the font.
     * @param l a locale for which to get the font face name
     * @return a <code>String</code> representing the font face name,
     *          localized for the specified locale.
     * @see #getFamily
     * @see java.util.Locale
     */
    public String getFontName(Locale l) {
        if (l == null) {
            throw new NullPointerException("null locale doesn't mean default");
        }
        return getFont2D().getFontName(l);
    }

    /**
     * Returns the style of this <code>Font</code>.  The style can be
     * PLAIN, BOLD, ITALIC, or BOLD+ITALIC.
     * @return the style of this <code>Font</code>
     * @see #isPlain
     * @see #isBold
     * @see #isItalic
     * @since JDK1.0
     */
    public int getStyle() {
        return style;
    }

    /**
     * Returns the point size of this <code>Font</code>, rounded to
     * an integer.
     * Most users are familiar with the idea of using <i>point size</i> to
     * specify the size of glyphs in a font. This point size defines a
     * measurement between the baseline of one line to the baseline of the
     * following line in a single spaced text document. The point size is
     * based on <i>typographic points</i>, approximately 1/72 of an inch.
     * <p>
     * The Java(tm)2D API adopts the convention that one point is
     * equivalent to one unit in user coordinates.  When using a
     * normalized transform for converting user space coordinates to
     * device space coordinates 72 user
     * space units equal 1 inch in device space.  In this case one point
     * is 1/72 of an inch.
     * @return the point size of this <code>Font</code> in 1/72 of an
     *          inch units.
     * @see #getSize2D
     * @see GraphicsConfiguration#getDefaultTransform
     * @see GraphicsConfiguration#getNormalizingTransform
     * @since JDK1.0
     */
    public int getSize() {
        return size;
    }

    /**
     * Returns the point size of this <code>Font</code> in
     * <code>float</code> value.
     * @return the point size of this <code>Font</code> as a
     * <code>float</code> value.
     * @see #getSize
     * @since 1.2
     */
    public float getSize2D() {
        return pointSize;
    }

    /**
     * Indicates whether or not this <code>Font</code> object's style is
     * PLAIN.
     * @return    <code>true</code> if this <code>Font</code> has a
     *            PLAIN sytle;
     *            <code>false</code> otherwise.
     * @see       java.awt.Font#getStyle
     * @since     JDK1.0
     */
    public boolean isPlain() {
        return style == 0;
    }

    /**
     * Indicates whether or not this <code>Font</code> object's style is
     * BOLD.
     * @return    <code>true</code> if this <code>Font</code> object's
     *            style is BOLD;
     *            <code>false</code> otherwise.
     * @see       java.awt.Font#getStyle
     * @since     JDK1.0
     */
    public boolean isBold() {
        return (style & BOLD) != 0;
    }

    /**
     * Indicates whether or not this <code>Font</code> object's style is
     * ITALIC.
     * @return    <code>true</code> if this <code>Font</code> object's
     *            style is ITALIC;
     *            <code>false</code> otherwise.
     * @see       java.awt.Font#getStyle
     * @since     JDK1.0
     */
    public boolean isItalic() {
        return (style & ITALIC) != 0;
    }

    /**
     * Indicates whether or not this <code>Font</code> object has a
     * transform that affects its size in addition to the Size
     * attribute.
     * @return  <code>true</code> if this <code>Font</code> object
     *          has a non-identity AffineTransform attribute.
     *          <code>false</code> otherwise.
     * @see     java.awt.Font#getTransform
     * @since   1.4
     */
    public boolean isTransformed() {
        return nonIdentityTx;
    }

    /**
     * Return true if this Font contains attributes that require extra
     * layout processing.
     * @return true if the font has layout attributes
     * @since 1.6
     */
    public boolean hasLayoutAttributes() {
        return hasLayoutAttributes;
    }

    /**
     * Returns a <code>Font</code> object from the system properties list.
     * <code>nm</code> is treated as the name of a system property to be
     * obtained.  The <code>String</code> value of this property is then
     * interpreted as a <code>Font</code> object according to the
     * specification of <code>Font.decode(String)</code>
     * If the specified property is not found, or the executing code does
     * not have permission to read the property, null is returned instead.
     *
     * @param nm the property name
     * @return a <code>Font</code> object that the property name
     *          describes, or null if no such property exists.
     * @throws NullPointerException if nm is null.
     * @since 1.2
     * @see #decode(String)
     */
    public static Font getFont(String nm) {
        return getFont(nm, null);
    }

    /**
     * Returns the <code>Font</code> that the <code>str</code>
     * argument describes.
     * To ensure that this method returns the desired Font,
     * format the <code>str</code> parameter in
     * one of these ways
     * <p>
     * <ul>
     * <li><em>fontname-style-pointsize</em>
     * <li><em>fontname-pointsize</em>
     * <li><em>fontname-style</em>
     * <li><em>fontname</em>
     * <li><em>fontname style pointsize</em>
     * <li><em>fontname pointsize</em>
     * <li><em>fontname style</em>
     * <li><em>fontname</em>
     * </ul>
     * in which <i>style</i> is one of the four
     * case-insensitive strings:
     * <code>"PLAIN"</code>, <code>"BOLD"</code>, <code>"BOLDITALIC"</code>, or
     * <code>"ITALIC"</code>, and pointsize is a positive decimal integer
     * representation of the point size.
     * For example, if you want a font that is Arial, bold, with
     * a point size of 18, you would call this method with:
     * "Arial-BOLD-18".
     * This is equivalent to calling the Font constructor :
     * <code>new Font("Arial", Font.BOLD, 18);</code>
     * and the values are interpreted as specified by that constructor.
     * <p>
     * A valid trailing decimal field is always interpreted as the pointsize.
     * Therefore a fontname containing a trailing decimal value should not
     * be used in the fontname only form.
     * <p>
     * If a style name field is not one of the valid style strings, it is
     * interpreted as part of the font name, and the default style is used.
     * <p>
     * Only one of ' ' or '-' may be used to separate fields in the input.
     * The identified separator is the one closest to the end of the string
     * which separates a valid pointsize, or a valid style name from
     * the rest of the string.
     * Null (empty) pointsize and style fields are treated
     * as valid fields with the default value for that field.
     *<p>
     * Some font names may include the separator characters ' ' or '-'.
     * If <code>str</code> is not formed with 3 components, e.g. such that
     * <code>style</code> or <code>pointsize</code> fields are not present in
     * <code>str</code>, and <code>fontname</code> also contains a
     * character determined to be the separator character
     * then these characters where they appear as intended to be part of
     * <code>fontname</code> may instead be interpreted as separators
     * so the font name may not be properly recognised.
     *
     * <p>
     * The default size is 12 and the default style is PLAIN.
     * If <code>str</code> does not specify a valid size, the returned
     * <code>Font</code> has a size of 12.  If <code>str</code> does not
     * specify a valid style, the returned Font has a style of PLAIN.
     * If you do not specify a valid font name in
     * the <code>str</code> argument, this method will return
     * a font with the family name "Dialog".
     * To determine what font family names are available on
     * your system, use the
     * {@link GraphicsEnvironment#getAvailableFontFamilyNames()} method.
     * If <code>str</code> is <code>null</code>, a new <code>Font</code>
     * is returned with the family name "Dialog", a size of 12 and a
     * PLAIN style.
     * @param str the name of the font, or <code>null</code>
     * @return the <code>Font</code> object that <code>str</code>
     *          describes, or a new default <code>Font</code> if
     *          <code>str</code> is <code>null</code>.
     * @see #getFamily
     * @since JDK1.1
     */
    public static Font decode(String str) {
        String fontName = str;
        String styleName = "";
        int fontSize = 12;
        int fontStyle = Font.PLAIN;

        if (str == null) {
            return new Font(DIALOG, fontStyle, fontSize);
        }

        int lastHyphen = str.lastIndexOf('-');
        int lastSpace = str.lastIndexOf(' ');
        char sepChar = (lastHyphen > lastSpace) ? '-' : ' ';
        int sizeIndex = str.lastIndexOf(sepChar);
        int styleIndex = str.lastIndexOf(sepChar, sizeIndex-1);
        int strlen = str.length();

        if (sizeIndex > 0 && sizeIndex+1 < strlen) {
            try {
                fontSize =
                    Integer.valueOf(str.substring(sizeIndex+1)).intValue();
                if (fontSize <= 0) {
                    fontSize = 12;
                }
            } catch (NumberFormatException e) {
                /* It wasn't a valid size, if we didn't also find the
                 * start of the style string perhaps this is the style */
                styleIndex = sizeIndex;
                sizeIndex = strlen;
                if (str.charAt(sizeIndex-1) == sepChar) {
                    sizeIndex--;
                }
            }
        }

        if (styleIndex >= 0 && styleIndex+1 < strlen) {
            styleName = str.substring(styleIndex+1, sizeIndex);
            styleName = styleName.toLowerCase(Locale.ENGLISH);
            if (styleName.equals("bolditalic")) {
                fontStyle = Font.BOLD | Font.ITALIC;
            } else if (styleName.equals("italic")) {
                fontStyle = Font.ITALIC;
            } else if (styleName.equals("bold")) {
                fontStyle = Font.BOLD;
            } else if (styleName.equals("plain")) {
                fontStyle = Font.PLAIN;
            } else {
                /* this string isn't any of the expected styles, so
                 * assume its part of the font name
                 */
                styleIndex = sizeIndex;
                if (str.charAt(styleIndex-1) == sepChar) {
                    styleIndex--;
                }
            }
            fontName = str.substring(0, styleIndex);

        } else {
            int fontEnd = strlen;
            if (styleIndex > 0) {
                fontEnd = styleIndex;
            } else if (sizeIndex > 0) {
                fontEnd = sizeIndex;
            }
            if (fontEnd > 0 && str.charAt(fontEnd-1) == sepChar) {
                fontEnd--;
            }
            fontName = str.substring(0, fontEnd);
        }

        return new Font(fontName, fontStyle, fontSize);
    }

    /**
     * Gets the specified <code>Font</code> from the system properties
     * list.  As in the <code>getProperty</code> method of
     * <code>System</code>, the first
     * argument is treated as the name of a system property to be
     * obtained.  The <code>String</code> value of this property is then
     * interpreted as a <code>Font</code> object.
     * <p>
     * The property value should be one of the forms accepted by
     * <code>Font.decode(String)</code>
     * If the specified property is not found, or the executing code does not
     * have permission to read the property, the <code>font</code>
     * argument is returned instead.
     * @param nm the case-insensitive property name
     * @param font a default <code>Font</code> to return if property
     *          <code>nm</code> is not defined
     * @return    the <code>Font</code> value of the property.
     * @throws NullPointerException if nm is null.
     * @see #decode(String)
     */
    public static Font getFont(String nm, Font font) {
        String str = null;
        try {
            str =System.getProperty(nm);
        } catch(SecurityException e) {
        }
        if (str == null) {
            return font;
        }
        return decode ( str );
    }

    transient int hash;
    /**
     * Returns a hashcode for this <code>Font</code>.
     * @return     a hashcode value for this <code>Font</code>.
     * @since      JDK1.0
     */
    public int hashCode() {
        if (hash == 0) {
            hash = name.hashCode() ^ style ^ size;
            /* It is possible many fonts differ only in transform.
             * So include the transform in the hash calculation.
             * nonIdentityTx is set whenever there is a transform in
             * 'values'. The tests for null are required because it can
             * also be set for other reasons.
             */
            if (nonIdentityTx &&
                values != null && values.getTransform() != null) {
                hash ^= values.getTransform().hashCode();
            }
        }
        return hash;
    }

    /**
     * Compares this <code>Font</code> object to the specified
     * <code>Object</code>.
     * @param obj the <code>Object</code> to compare
     * @return <code>true</code> if the objects are the same
     *          or if the argument is a <code>Font</code> object
     *          describing the same font as this object;
     *          <code>false</code> otherwise.
     * @since JDK1.0
     */
    public boolean equals(Object obj) {
        if (obj == this) {
            return true;
        }

        if (obj != null) {
            try {
                Font font = (Font)obj;
                if (size == font.size &&
                    style == font.style &&
                    nonIdentityTx == font.nonIdentityTx &&
                    hasLayoutAttributes == font.hasLayoutAttributes &&
                    pointSize == font.pointSize &&
                    name.equals(font.name)) {

                    /* 'values' is usually initialized lazily, except when
                     * the font is constructed from a Map, or derived using
                     * a Map or other values. So if only one font has
                     * the field initialized we need to initialize it in
                     * the other instance and compare.
                     */
                    if (values == null) {
                        if (font.values == null) {
                            return true;
                        } else {
                            return getAttributeValues().equals(font.values);
                        }
                    } else {
                        return values.equals(font.getAttributeValues());
                    }
                }
            }
            catch (ClassCastException e) {
            }
        }
        return false;
    }

    /**
     * Converts this <code>Font</code> object to a <code>String</code>
     * representation.
     * @return     a <code>String</code> representation of this
     *          <code>Font</code> object.
     * @since      JDK1.0
     */
    // NOTE: This method may be called by privileged threads.
    //       DO NOT INVOKE CLIENT CODE ON THIS THREAD!
    public String toString() {
        String  strStyle;

        if (isBold()) {
            strStyle = isItalic() ? "bolditalic" : "bold";
        } else {
            strStyle = isItalic() ? "italic" : "plain";
        }

        return getClass().getName() + "[family=" + getFamily() + ",name=" + name + ",style=" +
            strStyle + ",size=" + size + "]";
    } // toString()


    /** Serialization support.  A <code>readObject</code>
     *  method is neccessary because the constructor creates
     *  the font's peer, and we can't serialize the peer.
     *  Similarly the computed font "family" may be different
     *  at <code>readObject</code> time than at
     *  <code>writeObject</code> time.  An integer version is
     *  written so that future versions of this class will be
     *  able to recognize serialized output from this one.
     */
    /**
     * The <code>Font</code> Serializable Data Form.
     *
     * @serial
     */
    private int fontSerializedDataVersion = 1;

    /**
     * Writes default serializable fields to a stream.
     *
     * @param s the <code>ObjectOutputStream</code> to write
     * @see AWTEventMulticaster#save(ObjectOutputStream, String, EventListener)
     * @see #readObject(java.io.ObjectInputStream)
     */
    private void writeObject(java.io.ObjectOutputStream s)
      throws java.lang.ClassNotFoundException,
             java.io.IOException
    {
        if (values != null) {
          synchronized(values) {
            // transient
            fRequestedAttributes = values.toSerializableHashtable();
            s.defaultWriteObject();
            fRequestedAttributes = null;
          }
        } else {
          s.defaultWriteObject();
        }
    }

    /**
     * Reads the <code>ObjectInputStream</code>.
     * Unrecognized keys or values will be ignored.
     *
     * @param s the <code>ObjectInputStream</code> to read
     * @serial
     * @see #writeObject(java.io.ObjectOutputStream)
     */
    private void readObject(java.io.ObjectInputStream s)
      throws java.lang.ClassNotFoundException,
             java.io.IOException
    {
        s.defaultReadObject();
        if (pointSize == 0) {
            pointSize = (float)size;
        }

        // Handle fRequestedAttributes.
        // in 1.5, we always streamed out the font values plus
        // TRANSFORM, SUPERSCRIPT, and WIDTH, regardless of whether the
        // values were default or not.  In 1.6 we only stream out
        // defined values.  So, 1.6 streams in from a 1.5 stream,
        // it check each of these values and 'undefines' it if the
        // value is the default.

        if (fRequestedAttributes != null) {
            values = getAttributeValues(); // init
            AttributeValues extras =
                AttributeValues.fromSerializableHashtable(fRequestedAttributes);
            if (!AttributeValues.is16Hashtable(fRequestedAttributes)) {
                extras.unsetDefault(); // if legacy stream, undefine these
            }
            values = getAttributeValues().merge(extras);
            this.nonIdentityTx = values.anyNonDefault(EXTRA_MASK);
            this.hasLayoutAttributes =  values.anyNonDefault(LAYOUT_MASK);

            fRequestedAttributes = null; // don't need it any more
        }
    }

    /**
     * Returns the number of glyphs in this <code>Font</code>. Glyph codes
     * for this <code>Font</code> range from 0 to
     * <code>getNumGlyphs()</code> - 1.
     * @return the number of glyphs in this <code>Font</code>.
     * @since 1.2
     */
    public int getNumGlyphs() {
        return  getFont2D().getNumGlyphs();
    }

    /**
     * Returns the glyphCode which is used when this <code>Font</code>
     * does not have a glyph for a specified unicode code point.
     * @return the glyphCode of this <code>Font</code>.
     * @since 1.2
     */
    public int getMissingGlyphCode() {
        return getFont2D().getMissingGlyphCode();
    }

    /**
     * Returns the baseline appropriate for displaying this character.
     * <p>
     * Large fonts can support different writing systems, and each system can
     * use a different baseline.
     * The character argument determines the writing system to use. Clients
     * should not assume all characters use the same baseline.
     *
     * @param c a character used to identify the writing system
     * @return the baseline appropriate for the specified character.
     * @see LineMetrics#getBaselineOffsets
     * @see #ROMAN_BASELINE
     * @see #CENTER_BASELINE
     * @see #HANGING_BASELINE
     * @since 1.2
     */
    public byte getBaselineFor(char c) {
        return getFont2D().getBaselineFor(c);
    }

    /**
     * Returns a map of font attributes available in this
     * <code>Font</code>.  Attributes include things like ligatures and
     * glyph substitution.
     * @return the attributes map of this <code>Font</code>.
     */
    public Map<TextAttribute,?> getAttributes(){
        return new AttributeMap(getAttributeValues());
    }

    /**
     * Returns the keys of all the attributes supported by this
     * <code>Font</code>.  These attributes can be used to derive other
     * fonts.
     * @return an array containing the keys of all the attributes
     *          supported by this <code>Font</code>.
     * @since 1.2
     */
    public Attribute[] getAvailableAttributes() {
        // FONT is not supported by Font

        Attribute attributes[] = {
            TextAttribute.FAMILY,
            TextAttribute.WEIGHT,
            TextAttribute.WIDTH,
            TextAttribute.POSTURE,
            TextAttribute.SIZE,
            TextAttribute.TRANSFORM,
            TextAttribute.SUPERSCRIPT,
            TextAttribute.CHAR_REPLACEMENT,
            TextAttribute.FOREGROUND,
            TextAttribute.BACKGROUND,
            TextAttribute.UNDERLINE,
            TextAttribute.STRIKETHROUGH,
            TextAttribute.RUN_DIRECTION,
            TextAttribute.BIDI_EMBEDDING,
            TextAttribute.JUSTIFICATION,
            TextAttribute.INPUT_METHOD_HIGHLIGHT,
            TextAttribute.INPUT_METHOD_UNDERLINE,
            TextAttribute.SWAP_COLORS,
            TextAttribute.NUMERIC_SHAPING,
            TextAttribute.KERNING,
            TextAttribute.LIGATURES,
            TextAttribute.TRACKING,
        };

        return attributes;
    }

    /**
     * Creates a new <code>Font</code> object by replicating this
     * <code>Font</code> object and applying a new style and size.
     * @param style the style for the new <code>Font</code>
     * @param size the size for the new <code>Font</code>
     * @return a new <code>Font</code> object.
     * @since 1.2
     */
    public Font deriveFont(int style, float size){
        if (values == null) {
            return new Font(name, style, size, createdFont, font2DHandle);
        }
        AttributeValues newValues = getAttributeValues().clone();
        int oldStyle = (this.style != style) ? this.style : -1;
        applyStyle(style, newValues);
        newValues.setSize(size);
        return new Font(newValues, null, oldStyle, createdFont, font2DHandle);
    }

    /**
     * Creates a new <code>Font</code> object by replicating this
     * <code>Font</code> object and applying a new style and transform.
     * @param style the style for the new <code>Font</code>
     * @param trans the <code>AffineTransform</code> associated with the
     * new <code>Font</code>
     * @return a new <code>Font</code> object.
     * @throws IllegalArgumentException if <code>trans</code> is
     *         <code>null</code>
     * @since 1.2
     */
    public Font deriveFont(int style, AffineTransform trans){
        AttributeValues newValues = getAttributeValues().clone();
        int oldStyle = (this.style != style) ? this.style : -1;
        applyStyle(style, newValues);
        applyTransform(trans, newValues);
        return new Font(newValues, null, oldStyle, createdFont, font2DHandle);
    }

    /**
     * Creates a new <code>Font</code> object by replicating the current
     * <code>Font</code> object and applying a new size to it.
     * @param size the size for the new <code>Font</code>.
     * @return a new <code>Font</code> object.
     * @since 1.2
     */
    public Font deriveFont(float size){
        if (values == null) {
            return new Font(name, style, size, createdFont, font2DHandle);
        }
        AttributeValues newValues = getAttributeValues().clone();
        newValues.setSize(size);
        return new Font(newValues, null, -1, createdFont, font2DHandle);
    }

    /**
     * Creates a new <code>Font</code> object by replicating the current
     * <code>Font</code> object and applying a new transform to it.
     * @param trans the <code>AffineTransform</code> associated with the
     * new <code>Font</code>
     * @return a new <code>Font</code> object.
     * @throws IllegalArgumentException if <code>trans</code> is
     *         <code>null</code>
     * @since 1.2
     */
    public Font deriveFont(AffineTransform trans){
        AttributeValues newValues = getAttributeValues().clone();
        applyTransform(trans, newValues);
        return new Font(newValues, null, -1, createdFont, font2DHandle);
    }

    /**
     * Creates a new <code>Font</code> object by replicating the current
     * <code>Font</code> object and applying a new style to it.
     * @param style the style for the new <code>Font</code>
     * @return a new <code>Font</code> object.
     * @since 1.2
     */
    public Font deriveFont(int style){
        if (values == null) {
           return new Font(name, style, size, createdFont, font2DHandle);
        }
        AttributeValues newValues = getAttributeValues().clone();
        int oldStyle = (this.style != style) ? this.style : -1;
        applyStyle(style, newValues);
        return new Font(newValues, null, oldStyle, createdFont, font2DHandle);
    }

    /**
     * Creates a new <code>Font</code> object by replicating the current
     * <code>Font</code> object and applying a new set of font attributes
     * to it.
     *
     * @param attributes a map of attributes enabled for the new
     * <code>Font</code>
     * @return a new <code>Font</code> object.
     * @since 1.2
     */
    public Font deriveFont(Map<? extends Attribute, ?> attributes) {
        if (attributes == null) {
            return this;
        }
        AttributeValues newValues = getAttributeValues().clone();
        newValues.merge(attributes, RECOGNIZED_MASK);

        return new Font(newValues, name, style, createdFont, font2DHandle);
    }

    /**
     * Checks if this <code>Font</code> has a glyph for the specified
     * character.
     *
     * <p> <b>Note:</b> This method cannot handle <a
     * href="../../java/lang/Character.html#supplementary"> supplementary
     * characters</a>. To support all Unicode characters, including
     * supplementary characters, use the {@link #canDisplay(int)}
     * method or <code>canDisplayUpTo</code> methods.
     *
     * @param c the character for which a glyph is needed
     * @return <code>true</code> if this <code>Font</code> has a glyph for this
     *          character; <code>false</code> otherwise.
     * @since 1.2
     */
    public boolean canDisplay(char c){
        return getFont2D().canDisplay(c);
    }

    /**
     * Checks if this <code>Font</code> has a glyph for the specified
     * character.
     *
     * @param codePoint the character (Unicode code point) for which a glyph
     *        is needed.
     * @return <code>true</code> if this <code>Font</code> has a glyph for the
     *          character; <code>false</code> otherwise.
     * @throws IllegalArgumentException if the code point is not a valid Unicode
     *          code point.
     * @see Character#isValidCodePoint(int)
     * @since 1.5
     */
    public boolean canDisplay(int codePoint) {
        if (!Character.isValidCodePoint(codePoint)) {
            throw new IllegalArgumentException("invalid code point: " +
                                               Integer.toHexString(codePoint));
        }
        return getFont2D().canDisplay(codePoint);
    }

    /**
     * Indicates whether or not this <code>Font</code> can display a
     * specified <code>String</code>.  For strings with Unicode encoding,
     * it is important to know if a particular font can display the
     * string. This method returns an offset into the <code>String</code>
     * <code>str</code> which is the first character this
     * <code>Font</code> cannot display without using the missing glyph
     * code. If the <code>Font</code> can display all characters, -1 is
     * returned.
     * @param str a <code>String</code> object
     * @return an offset into <code>str</code> that points
     *          to the first character in <code>str</code> that this
     *          <code>Font</code> cannot display; or <code>-1</code> if
     *          this <code>Font</code> can display all characters in
     *          <code>str</code>.
     * @since 1.2
     */
    public int canDisplayUpTo(String str) {
        return canDisplayUpTo(new StringCharacterIterator(str), 0,
            str.length());
    }

    /**
     * Indicates whether or not this <code>Font</code> can display
     * the characters in the specified <code>text</code>
     * starting at <code>start</code> and ending at
     * <code>limit</code>.  This method is a convenience overload.
     * @param text the specified array of <code>char</code> values
     * @param start the specified starting offset (in
     *              <code>char</code>s) into the specified array of
     *              <code>char</code> values
     * @param limit the specified ending offset (in
     *              <code>char</code>s) into the specified array of
     *              <code>char</code> values
     * @return an offset into <code>text</code> that points
     *          to the first character in <code>text</code> that this
     *          <code>Font</code> cannot display; or <code>-1</code> if
     *          this <code>Font</code> can display all characters in
     *          <code>text</code>.
     * @since 1.2
     */
    public int canDisplayUpTo(char[] text, int start, int limit) {
        while (start < limit && canDisplay(text[start])) {
            ++start;
        }

        return start == limit ? -1 : start;
    }

    /**
     * Indicates whether or not this <code>Font</code> can display the
     * text specified by the <code>iter</code> starting at
     * <code>start</code> and ending at <code>limit</code>.
     *
     * @param iter  a {@link CharacterIterator} object
     * @param start the specified starting offset into the specified
     *              <code>CharacterIterator</code>.
     * @param limit the specified ending offset into the specified
     *              <code>CharacterIterator</code>.
     * @return an offset into <code>iter</code> that points
     *          to the first character in <code>iter</code> that this
     *          <code>Font</code> cannot display; or <code>-1</code> if
     *          this <code>Font</code> can display all characters in
     *          <code>iter</code>.
     * @since 1.2
     */
    public int canDisplayUpTo(CharacterIterator iter, int start, int limit) {
        for (char c = iter.setIndex(start);
             iter.getIndex() < limit && canDisplay(c);
             c = iter.next()) {
        }

        int result = iter.getIndex();
        return result == limit ? -1 : result;
    }

    /**
     * Returns the italic angle of this <code>Font</code>.  The italic angle
     * is the inverse slope of the caret which best matches the posture of this
     * <code>Font</code>.
     * @see TextAttribute#POSTURE
     * @return the angle of the ITALIC style of this <code>Font</code>.
     */
    public float getItalicAngle() {
        return getItalicAngle(null);
    }

    /* The FRC hints don't affect the value of the italic angle but
     * we need to pass them in to look up a strike.
     * If we can pass in ones already being used it can prevent an extra
     * strike from being allocated. Note that since italic angle is
     * a property of the font, the font transform is needed not the
     * device transform. Finally, this is private but the only caller of this
     * in the JDK - and the only likely caller - is in this same class.
     */
    private float getItalicAngle(FontRenderContext frc) {
        Object aa, fm;
        if (frc == null) {
            aa = RenderingHints.VALUE_TEXT_ANTIALIAS_OFF;
            fm = RenderingHints.VALUE_FRACTIONALMETRICS_OFF;
        } else {
            aa = frc.getAntiAliasingHint();
            fm = frc.getFractionalMetricsHint();
        }
        return getFont2D().getItalicAngle(this, identityTx, aa, fm);
    }

    /**
     * Checks whether or not this <code>Font</code> has uniform
     * line metrics.  A logical <code>Font</code> might be a
     * composite font, which means that it is composed of different
     * physical fonts to cover different code ranges.  Each of these
     * fonts might have different <code>LineMetrics</code>.  If the
     * logical <code>Font</code> is a single
     * font then the metrics would be uniform.
     * @return <code>true</code> if this <code>Font</code> has
     * uniform line metrics; <code>false</code> otherwise.
     */
    public boolean hasUniformLineMetrics() {
        return false;   // REMIND always safe, but prevents caller optimize
    }

    private transient SoftReference flmref;
    private FontLineMetrics defaultLineMetrics(FontRenderContext frc) {
        FontLineMetrics flm = null;
        if (flmref == null
            || (flm = (FontLineMetrics)flmref.get()) == null
            || !flm.frc.equals(frc)) {

            /* The device transform in the frc is not used in obtaining line
             * metrics, although it probably should be: REMIND find why not?
             * The font transform is used but its applied in getFontMetrics, so
             * just pass identity here
             */
            float [] metrics = new float[8];
            getFont2D().getFontMetrics(this, identityTx,
                                       frc.getAntiAliasingHint(),
                                       frc.getFractionalMetricsHint(),
                                       metrics);
            float ascent  = metrics[0];
            float descent = metrics[1];
            float leading = metrics[2];
            float ssOffset = 0;
            if (values != null && values.getSuperscript() != 0) {
                ssOffset = (float)getTransform().getTranslateY();
                ascent -= ssOffset;
                descent += ssOffset;
            }
            float height = ascent + descent + leading;

            int baselineIndex = 0; // need real index, assumes roman for everything
            // need real baselines eventually
            float[] baselineOffsets = { 0, (descent/2f - ascent) / 2f, -ascent };

            float strikethroughOffset = metrics[4];
            float strikethroughThickness = metrics[5];

            float underlineOffset = metrics[6];
            float underlineThickness = metrics[7];

            float italicAngle = getItalicAngle(frc);

            if (isTransformed()) {
                AffineTransform ctx = values.getCharTransform(); // extract rotation
                if (ctx != null) {
                    Point2D.Float pt = new Point2D.Float();
                    pt.setLocation(0, strikethroughOffset);
                    ctx.deltaTransform(pt, pt);
                    strikethroughOffset = pt.y;
                    pt.setLocation(0, strikethroughThickness);
                    ctx.deltaTransform(pt, pt);
                    strikethroughThickness = pt.y;
                    pt.setLocation(0, underlineOffset);
                    ctx.deltaTransform(pt, pt);
                    underlineOffset = pt.y;
                    pt.setLocation(0, underlineThickness);
                    ctx.deltaTransform(pt, pt);
                    underlineThickness = pt.y;
                }
            }
            strikethroughOffset += ssOffset;
            underlineOffset += ssOffset;

            CoreMetrics cm = new CoreMetrics(ascent, descent, leading, height,
                                             baselineIndex, baselineOffsets,
                                             strikethroughOffset, strikethroughThickness,
                                             underlineOffset, underlineThickness,
                                             ssOffset, italicAngle);

            flm = new FontLineMetrics(0, cm, frc);
            flmref = new SoftReference(flm);
        }

        return (FontLineMetrics)flm.clone();
    }

    /**
     * Returns a {@link LineMetrics} object created with the specified
     * <code>String</code> and {@link FontRenderContext}.
     * @param str the specified <code>String</code>
     * @param frc the specified <code>FontRenderContext</code>
     * @return a <code>LineMetrics</code> object created with the
     * specified <code>String</code> and {@link FontRenderContext}.
     */
    public LineMetrics getLineMetrics( String str, FontRenderContext frc) {
        FontLineMetrics flm = defaultLineMetrics(frc);
        flm.numchars = str.length();
        return flm;
    }

    /**
     * Returns a <code>LineMetrics</code> object created with the
     * specified arguments.
     * @param str the specified <code>String</code>
     * @param beginIndex the initial offset of <code>str</code>
     * @param limit the end offset of <code>str</code>
     * @param frc the specified <code>FontRenderContext</code>
     * @return a <code>LineMetrics</code> object created with the
     * specified arguments.
     */
    public LineMetrics getLineMetrics( String str,
                                    int beginIndex, int limit,
                                    FontRenderContext frc) {
        FontLineMetrics flm = defaultLineMetrics(frc);
        int numChars = limit - beginIndex;
        flm.numchars = (numChars < 0)? 0: numChars;
        return flm;
    }

    /**
     * Returns a <code>LineMetrics</code> object created with the
     * specified arguments.
     * @param chars an array of characters
     * @param beginIndex the initial offset of <code>chars</code>
     * @param limit the end offset of <code>chars</code>
     * @param frc the specified <code>FontRenderContext</code>
     * @return a <code>LineMetrics</code> object created with the
     * specified arguments.
     */
    public LineMetrics getLineMetrics(char [] chars,
                                    int beginIndex, int limit,
                                    FontRenderContext frc) {
        FontLineMetrics flm = defaultLineMetrics(frc);
        int numChars = limit - beginIndex;
        flm.numchars = (numChars < 0)? 0: numChars;
        return flm;
    }

    /**
     * Returns a <code>LineMetrics</code> object created with the
     * specified arguments.
     * @param ci the specified <code>CharacterIterator</code>
     * @param beginIndex the initial offset in <code>ci</code>
     * @param limit the end offset of <code>ci</code>
     * @param frc the specified <code>FontRenderContext</code>
     * @return a <code>LineMetrics</code> object created with the
     * specified arguments.
     */
    public LineMetrics getLineMetrics(CharacterIterator ci,
                                    int beginIndex, int limit,
                                    FontRenderContext frc) {
        FontLineMetrics flm = defaultLineMetrics(frc);
        int numChars = limit - beginIndex;
        flm.numchars = (numChars < 0)? 0: numChars;
        return flm;
    }

    /**
     * Returns the logical bounds of the specified <code>String</code> in
     * the specified <code>FontRenderContext</code>.  The logical bounds
     * contains the origin, ascent, advance, and height, which includes
     * the leading.  The logical bounds does not always enclose all the
     * text.  For example, in some languages and in some fonts, accent
     * marks can be positioned above the ascent or below the descent.
     * To obtain a visual bounding box, which encloses all the text,
     * use the {@link TextLayout#getBounds() getBounds} method of
     * <code>TextLayout</code>.
     * <p>Note: The returned bounds is in baseline-relative coordinates
     * (see {@link java.awt.Font class notes}).
     * @param str the specified <code>String</code>
     * @param frc the specified <code>FontRenderContext</code>
     * @return a {@link Rectangle2D} that is the bounding box of the
     * specified <code>String</code> in the specified
     * <code>FontRenderContext</code>.
     * @see FontRenderContext
     * @see Font#createGlyphVector
     * @since 1.2
     */
    public Rectangle2D getStringBounds( String str, FontRenderContext frc) {
        char[] array = str.toCharArray();
        return getStringBounds(array, 0, array.length, frc);
    }

   /**
     * Returns the logical bounds of the specified <code>String</code> in
     * the specified <code>FontRenderContext</code>.  The logical bounds
     * contains the origin, ascent, advance, and height, which includes
     * the leading.  The logical bounds does not always enclose all the
     * text.  For example, in some languages and in some fonts, accent
     * marks can be positioned above the ascent or below the descent.
     * To obtain a visual bounding box, which encloses all the text,
     * use the {@link TextLayout#getBounds() getBounds} method of
     * <code>TextLayout</code>.
     * <p>Note: The returned bounds is in baseline-relative coordinates
     * (see {@link java.awt.Font class notes}).
     * @param str the specified <code>String</code>
     * @param beginIndex the initial offset of <code>str</code>
     * @param limit the end offset of <code>str</code>
     * @param frc the specified <code>FontRenderContext</code>
     * @return a <code>Rectangle2D</code> that is the bounding box of the
     * specified <code>String</code> in the specified
     * <code>FontRenderContext</code>.
     * @throws IndexOutOfBoundsException if <code>beginIndex</code> is
     *         less than zero, or <code>limit</code> is greater than the
     *         length of <code>str</code>, or <code>beginIndex</code>
     *         is greater than <code>limit</code>.
     * @see FontRenderContext
     * @see Font#createGlyphVector
     * @since 1.2
     */
    public Rectangle2D getStringBounds( String str,
                                    int beginIndex, int limit,
                                        FontRenderContext frc) {
        String substr = str.substring(beginIndex, limit);
        return getStringBounds(substr, frc);
    }

   /**
     * Returns the logical bounds of the specified array of characters
     * in the specified <code>FontRenderContext</code>.  The logical
     * bounds contains the origin, ascent, advance, and height, which
     * includes the leading.  The logical bounds does not always enclose
     * all the text.  For example, in some languages and in some fonts,
     * accent marks can be positioned above the ascent or below the
     * descent.  To obtain a visual bounding box, which encloses all the
     * text, use the {@link TextLayout#getBounds() getBounds} method of
     * <code>TextLayout</code>.
     * <p>Note: The returned bounds is in baseline-relative coordinates
     * (see {@link java.awt.Font class notes}).
     * @param chars an array of characters
     * @param beginIndex the initial offset in the array of
     * characters
     * @param limit the end offset in the array of characters
     * @param frc the specified <code>FontRenderContext</code>
     * @return a <code>Rectangle2D</code> that is the bounding box of the
     * specified array of characters in the specified
     * <code>FontRenderContext</code>.
     * @throws IndexOutOfBoundsException if <code>beginIndex</code> is
     *         less than zero, or <code>limit</code> is greater than the
     *         length of <code>chars</code>, or <code>beginIndex</code>
     *         is greater than <code>limit</code>.
     * @see FontRenderContext
     * @see Font#createGlyphVector
     * @since 1.2
     */
    public Rectangle2D getStringBounds(char [] chars,
                                    int beginIndex, int limit,
                                       FontRenderContext frc) {
        if (beginIndex < 0) {
            throw new IndexOutOfBoundsException("beginIndex: " + beginIndex);
        }
        if (limit > chars.length) {
            throw new IndexOutOfBoundsException("limit: " + limit);
        }
        if (beginIndex > limit) {
            throw new IndexOutOfBoundsException("range length: " +
                                                (limit - beginIndex));
        }

        // this code should be in textlayout
        // quick check for simple text, assume GV ok to use if simple

        boolean simple = values == null ||
            (values.getKerning() == 0 && values.getLigatures() == 0 &&
              values.getBaselineTransform() == null);
        if (simple) {
            simple = !FontManager.isComplexText(chars, beginIndex, limit);
        }

        if (simple) {
            GlyphVector gv = new StandardGlyphVector(this, chars, beginIndex,
                                                     limit - beginIndex, frc);
            return gv.getLogicalBounds();
        } else {
            // need char array constructor on textlayout
            String str = new String(chars, beginIndex, limit - beginIndex);
            TextLayout tl = new TextLayout(str, this, frc);
            return new Rectangle2D.Float(0, -tl.getAscent(), tl.getAdvance(),
                                         tl.getAscent() + tl.getDescent() +
                                         tl.getLeading());
        }
    }

   /**
     * Returns the logical bounds of the characters indexed in the
     * specified {@link CharacterIterator} in the
     * specified <code>FontRenderContext</code>.  The logical bounds
     * contains the origin, ascent, advance, and height, which includes
     * the leading.  The logical bounds does not always enclose all the
     * text.  For example, in some languages and in some fonts, accent
     * marks can be positioned above the ascent or below the descent.
     * To obtain a visual bounding box, which encloses all the text,
     * use the {@link TextLayout#getBounds() getBounds} method of
     * <code>TextLayout</code>.
     * <p>Note: The returned bounds is in baseline-relative coordinates
     * (see {@link java.awt.Font class notes}).
     * @param ci the specified <code>CharacterIterator</code>
     * @param beginIndex the initial offset in <code>ci</code>
     * @param limit the end offset in <code>ci</code>
     * @param frc the specified <code>FontRenderContext</code>
     * @return a <code>Rectangle2D</code> that is the bounding box of the
     * characters indexed in the specified <code>CharacterIterator</code>
     * in the specified <code>FontRenderContext</code>.
     * @see FontRenderContext
     * @see Font#createGlyphVector
     * @since 1.2
     * @throws IndexOutOfBoundsException if <code>beginIndex</code> is
     *         less than the start index of <code>ci</code>, or
     *         <code>limit</code> is greater than the end index of
     *         <code>ci</code>, or <code>beginIndex</code> is greater
     *         than <code>limit</code>
     */
    public Rectangle2D getStringBounds(CharacterIterator ci,
                                    int beginIndex, int limit,
                                       FontRenderContext frc) {
        int start = ci.getBeginIndex();
        int end = ci.getEndIndex();

        if (beginIndex < start) {
            throw new IndexOutOfBoundsException("beginIndex: " + beginIndex);
        }
        if (limit > end) {
            throw new IndexOutOfBoundsException("limit: " + limit);
        }
        if (beginIndex > limit) {
            throw new IndexOutOfBoundsException("range length: " +
                                                (limit - beginIndex));
        }

        char[]  arr = new char[limit - beginIndex];

        ci.setIndex(beginIndex);
        for(int idx = 0; idx < arr.length; idx++) {
            arr[idx] = ci.current();
            ci.next();
        }

        return getStringBounds(arr,0,arr.length,frc);
    }

    /**
     * Returns the bounds for the character with the maximum
     * bounds as defined in the specified <code>FontRenderContext</code>.
     * <p>Note: The returned bounds is in baseline-relative coordinates
     * (see {@link java.awt.Font class notes}).
     * @param frc the specified <code>FontRenderContext</code>
     * @return a <code>Rectangle2D</code> that is the bounding box
     * for the character with the maximum bounds.
     */
    public Rectangle2D getMaxCharBounds(FontRenderContext frc) {
        float [] metrics = new float[4];

        getFont2D().getFontMetrics(this, frc, metrics);

        return new Rectangle2D.Float(0, -metrics[0],
                                metrics[3],
                                metrics[0] + metrics[1] + metrics[2]);
    }

    /**
     * Creates a {@link java.awt.font.GlyphVector GlyphVector} by
     * mapping characters to glyphs one-to-one based on the
     * Unicode cmap in this <code>Font</code>.  This method does no other
     * processing besides the mapping of glyphs to characters.  This
     * means that this method is not useful for some scripts, such
     * as Arabic, Hebrew, Thai, and Indic, that require reordering,
     * shaping, or ligature substitution.
     * @param frc the specified <code>FontRenderContext</code>
     * @param str the specified <code>String</code>
     * @return a new <code>GlyphVector</code> created with the
     * specified <code>String</code> and the specified
     * <code>FontRenderContext</code>.
     */
    public GlyphVector createGlyphVector(FontRenderContext frc, String str)
    {
        return (GlyphVector)new StandardGlyphVector(this, str, frc);
    }

    /**
     * Creates a {@link java.awt.font.GlyphVector GlyphVector} by
     * mapping characters to glyphs one-to-one based on the
     * Unicode cmap in this <code>Font</code>.  This method does no other
     * processing besides the mapping of glyphs to characters.  This
     * means that this method is not useful for some scripts, such
     * as Arabic, Hebrew, Thai, and Indic, that require reordering,
     * shaping, or ligature substitution.
     * @param frc the specified <code>FontRenderContext</code>
     * @param chars the specified array of characters
     * @return a new <code>GlyphVector</code> created with the
     * specified array of characters and the specified
     * <code>FontRenderContext</code>.
     */
    public GlyphVector createGlyphVector(FontRenderContext frc, char[] chars)
    {
        return (GlyphVector)new StandardGlyphVector(this, chars, frc);
    }

    /**
     * Creates a {@link java.awt.font.GlyphVector GlyphVector} by
     * mapping the specified characters to glyphs one-to-one based on the
     * Unicode cmap in this <code>Font</code>.  This method does no other
     * processing besides the mapping of glyphs to characters.  This
     * means that this method is not useful for some scripts, such
     * as Arabic, Hebrew, Thai, and Indic, that require reordering,
     * shaping, or ligature substitution.
     * @param frc the specified <code>FontRenderContext</code>
     * @param ci the specified <code>CharacterIterator</code>
     * @return a new <code>GlyphVector</code> created with the
     * specified <code>CharacterIterator</code> and the specified
     * <code>FontRenderContext</code>.
     */
    public GlyphVector createGlyphVector(   FontRenderContext frc,
                                            CharacterIterator ci)
    {
        return (GlyphVector)new StandardGlyphVector(this, ci, frc);
    }

    /**
     * Creates a {@link java.awt.font.GlyphVector GlyphVector} by
     * mapping characters to glyphs one-to-one based on the
     * Unicode cmap in this <code>Font</code>.  This method does no other
     * processing besides the mapping of glyphs to characters.  This
     * means that this method is not useful for some scripts, such
     * as Arabic, Hebrew, Thai, and Indic, that require reordering,
     * shaping, or ligature substitution.
     * @param frc the specified <code>FontRenderContext</code>
     * @param glyphCodes the specified integer array
     * @return a new <code>GlyphVector</code> created with the
     * specified integer array and the specified
     * <code>FontRenderContext</code>.
     */
    public GlyphVector createGlyphVector(   FontRenderContext frc,
                                            int [] glyphCodes)
    {
        return (GlyphVector)new StandardGlyphVector(this, glyphCodes, frc);
    }

    /**
     * Returns a new <code>GlyphVector</code> object, performing full
     * layout of the text if possible.  Full layout is required for
     * complex text, such as Arabic or Hindi.  Support for different
     * scripts depends on the font and implementation.
     * <p>
     * Layout requires bidi analysis, as performed by
     * <code>Bidi</code>, and should only be performed on text that
     * has a uniform direction.  The direction is indicated in the
     * flags parameter,by using LAYOUT_RIGHT_TO_LEFT to indicate a
     * right-to-left (Arabic and Hebrew) run direction, or
     * LAYOUT_LEFT_TO_RIGHT to indicate a left-to-right (English)
     * run direction.
     * <p>
     * In addition, some operations, such as Arabic shaping, require
     * context, so that the characters at the start and limit can have
     * the proper shapes.  Sometimes the data in the buffer outside
     * the provided range does not have valid data.  The values
     * LAYOUT_NO_START_CONTEXT and LAYOUT_NO_LIMIT_CONTEXT can be
     * added to the flags parameter to indicate that the text before
     * start, or after limit, respectively, should not be examined
     * for context.
     * <p>
     * All other values for the flags parameter are reserved.
     *
     * @param frc the specified <code>FontRenderContext</code>
     * @param text the text to layout
     * @param start the start of the text to use for the <code>GlyphVector</code>
     * @param limit the limit of the text to use for the <code>GlyphVector</code>
     * @param flags control flags as described above
     * @return a new <code>GlyphVector</code> representing the text between
     * start and limit, with glyphs chosen and positioned so as to best represent
     * the text
     * @throws ArrayIndexOutOfBoundsException if start or limit is
     * out of bounds
     * @see java.text.Bidi
     * @see #LAYOUT_LEFT_TO_RIGHT
     * @see #LAYOUT_RIGHT_TO_LEFT
     * @see #LAYOUT_NO_START_CONTEXT
     * @see #LAYOUT_NO_LIMIT_CONTEXT
     * @since 1.4
     */
    public GlyphVector layoutGlyphVector(FontRenderContext frc,
                                         char[] text,
                                         int start,
                                         int limit,
                                         int flags) {

        GlyphLayout gl = GlyphLayout.get(null); // !!! no custom layout engines
        StandardGlyphVector gv = gl.layout(this, frc, text,
                                           start, limit-start, flags, null);
        GlyphLayout.done(gl);
        return gv;
    }

    /**
     * A flag to layoutGlyphVector indicating that text is left-to-right as
     * determined by Bidi analysis.
     */
    public static final int LAYOUT_LEFT_TO_RIGHT = 0;

    /**
     * A flag to layoutGlyphVector indicating that text is right-to-left as
     * determined by Bidi analysis.
     */
    public static final int LAYOUT_RIGHT_TO_LEFT = 1;

    /**
     * A flag to layoutGlyphVector indicating that text in the char array
     * before the indicated start should not be examined.
     */
    public static final int LAYOUT_NO_START_CONTEXT = 2;

    /**
     * A flag to layoutGlyphVector indicating that text in the char array
     * after the indicated limit should not be examined.
     */
    public static final int LAYOUT_NO_LIMIT_CONTEXT = 4;


    private static void applyTransform(AffineTransform trans, AttributeValues values) {
        if (trans == null) {
            throw new IllegalArgumentException("transform must not be null");
        }
        values.setTransform(trans);
    }

    private static void applyStyle(int style, AttributeValues values) {
        // WEIGHT_BOLD, WEIGHT_REGULAR
        values.setWeight((style & BOLD) != 0 ? 2f : 1f);
        // POSTURE_OBLIQUE, POSTURE_REGULAR
        values.setPosture((style & ITALIC) != 0 ? .2f : 0f);
    }

    /*
     * Initialize JNI field and method IDs
     */
    private static native void initIDs();
}<|MERGE_RESOLUTION|>--- conflicted
+++ resolved
@@ -876,11 +876,7 @@
                     tracker = CreatedFontTracker.getTracker();
                 }
                 try {
-<<<<<<< HEAD
-                    byte[] buf = new byte[8192]; 
-=======
                     byte[] buf = new byte[8192];
->>>>>>> 74156fbe
                     for (;;) {
                         int bytesRead = fontStream.read(buf);
                         if (bytesRead < 0) {
