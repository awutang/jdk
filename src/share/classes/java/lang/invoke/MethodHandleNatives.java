--- conflicted
+++ resolved
@@ -34,7 +34,7 @@
 
 /**
  * The JVM interface for the method handles package is all here.
- * This is an interface internal and private to an implementation of JSR 292.
+ * This is an interface internal and private to an implemetantion of JSR 292.
  * <em>This class is not part of the JSR 292 standard.</em>
  * @author jrose
  */
@@ -77,14 +77,9 @@
         registerNatives();
         COUNT_GWT                   = getConstant(Constants.GC_COUNT_GWT) != 0;
 
-<<<<<<< HEAD
         // The JVM calls MethodHandleNatives.<clinit>.  Cascade the <clinit> calls as needed:
         MethodHandleImpl.initStatics();
 }
-=======
-        //sun.reflect.Reflection.registerMethodsToFilter(MethodHandleImpl.class, "init");
-    }
->>>>>>> ecd56389
 
     // All compile-time constants go here.
     // There is an opportunity to check them against the JVM's idea of them.
@@ -106,74 +101,12 @@
                 MN_IS_CONSTRUCTOR      = 0x00020000, // constructor
                 MN_IS_FIELD            = 0x00040000, // field
                 MN_IS_TYPE             = 0x00080000, // nested type
-<<<<<<< HEAD
+                MN_CALLER_SENSITIVE    = 0x00100000, // @CallerSensitive annotation detected
                 MN_REFERENCE_KIND_SHIFT = 24, // refKind
                 MN_REFERENCE_KIND_MASK = 0x0F000000 >> MN_REFERENCE_KIND_SHIFT,
                 // The SEARCH_* bits are not for MN.flags but for the matchFlags argument of MHN.getMembers:
                 MN_SEARCH_SUPERCLASSES = 0x00100000,
                 MN_SEARCH_INTERFACES   = 0x00200000;
-=======
-                MN_CALLER_SENSITIVE    = 0x00100000, // @CallerSensitive annotation detected
-                MN_SEARCH_SUPERCLASSES = 0x00100000, // for MHN.getMembers
-                MN_SEARCH_INTERFACES   = 0x00200000, // for MHN.getMembers
-                VM_INDEX_UNINITIALIZED = -99;
-
-        // BoundMethodHandle
-        /** Constants for decoding the vmargslot field, which contains 2 values. */
-        static final int
-            ARG_SLOT_PUSH_SHIFT = 16,
-            ARG_SLOT_MASK = (1<<ARG_SLOT_PUSH_SHIFT)-1;
-
-        // AdapterMethodHandle
-        /** Conversions recognized by the JVM.
-         *  They must align with the constants in java.lang.invoke.AdapterMethodHandle,
-         *  in the JVM file hotspot/src/share/vm/classfile/javaClasses.hpp.
-         */
-        static final int
-            OP_RETYPE_ONLY   = 0x0, // no argument changes; straight retype
-            OP_RETYPE_RAW    = 0x1, // straight retype, trusted (void->int, Object->T)
-            OP_CHECK_CAST    = 0x2, // ref-to-ref conversion; requires a Class argument
-            OP_PRIM_TO_PRIM  = 0x3, // converts from one primitive to another
-            OP_REF_TO_PRIM   = 0x4, // unboxes a wrapper to produce a primitive
-            OP_PRIM_TO_REF   = 0x5, // boxes a primitive into a wrapper
-            OP_SWAP_ARGS     = 0x6, // swap arguments (vminfo is 2nd arg)
-            OP_ROT_ARGS      = 0x7, // rotate arguments (vminfo is displaced arg)
-            OP_DUP_ARGS      = 0x8, // duplicates one or more arguments (at TOS)
-            OP_DROP_ARGS     = 0x9, // remove one or more argument slots
-            OP_COLLECT_ARGS  = 0xA, // combine arguments using an auxiliary function
-            OP_SPREAD_ARGS   = 0xB, // expand in place a varargs array (of known size)
-            OP_FOLD_ARGS     = 0xC, // combine but do not remove arguments; prepend result
-            //OP_UNUSED_13   = 0xD, // unused code, perhaps for reified argument lists
-            CONV_OP_LIMIT    = 0xE; // limit of CONV_OP enumeration
-        /** Shift and mask values for decoding the AMH.conversion field.
-         *  These numbers are shared with the JVM for creating AMHs.
-         */
-        static final int
-            CONV_OP_MASK     = 0xF00, // this nybble contains the conversion op field
-            CONV_TYPE_MASK   = 0x0F,  // fits T_ADDRESS and below
-            CONV_VMINFO_MASK = 0x0FF, // LSB is reserved for JVM use
-            CONV_VMINFO_SHIFT     =  0, // position of bits in CONV_VMINFO_MASK
-            CONV_OP_SHIFT         =  8, // position of bits in CONV_OP_MASK
-            CONV_DEST_TYPE_SHIFT  = 12, // byte 2 has the adapter BasicType (if needed)
-            CONV_SRC_TYPE_SHIFT   = 16, // byte 2 has the source BasicType (if needed)
-            CONV_STACK_MOVE_SHIFT = 20, // high 12 bits give signed SP change
-            CONV_STACK_MOVE_MASK  = (1 << (32 - CONV_STACK_MOVE_SHIFT)) - 1;
-
-        /** Which conv-ops are implemented by the JVM? */
-        static final int DEFAULT_CONV_OP_IMPLEMENTED_MASK =
-                // Value to use if the corresponding JVM query fails.
-                ((1<<OP_RETYPE_ONLY)
-                |(1<<OP_RETYPE_RAW)
-                |(1<<OP_CHECK_CAST)
-                |(1<<OP_PRIM_TO_PRIM)
-                |(1<<OP_REF_TO_PRIM)
-                |(1<<OP_SWAP_ARGS)
-                |(1<<OP_ROT_ARGS)
-                |(1<<OP_DUP_ARGS)
-                |(1<<OP_DROP_ARGS)
-                //|(1<<OP_SPREAD_ARGS)
-                );
->>>>>>> ecd56389
 
         /**
          * Basic types as encoded in the JVM.  These code values are not
@@ -455,19 +388,6 @@
     }
 
     /**
-<<<<<<< HEAD
-=======
-     * This assertion marks code which was written before ricochet frames were implemented.
-     * Such code will go away when the ports catch up.
-     */
-    static boolean workaroundWithoutRicochetFrames() {
-        assert(!HAVE_RICOCHET_FRAMES) : "this code should not be executed if `-XX:+UseRicochetFrames is enabled";
-        return true;
-    }
-
-
-    /**
->>>>>>> ecd56389
      * Is this method a caller-sensitive method?
      * I.e., does it call Reflection.getCallerClass or a similer method
      * to ask about the identity of its caller?
@@ -545,7 +465,6 @@
         case "getDrivers":
         case "deregisterDriver":
             return defc == java.sql.DriverManager.class;
-
         case "newUpdater":
             if (defc == java.util.concurrent.atomic.AtomicIntegerFieldUpdater.class)  return true;
             if (defc == java.util.concurrent.atomic.AtomicLongFieldUpdater.class)  return true;
@@ -592,6 +511,7 @@
         return false;
     }
 
+
     private static boolean canBeCalledVirtual(MemberName mem) {
         assert(mem.isInvocable());
         Class<?> defc = mem.getDeclaringClass();
