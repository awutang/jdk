/*
 * Copyright (c) 2008, 2012, Oracle and/or its affiliates. All rights reserved.
 * DO NOT ALTER OR REMOVE COPYRIGHT NOTICES OR THIS FILE HEADER.
 *
 * This code is free software; you can redistribute it and/or modify it
 * under the terms of the GNU General Public License version 2 only, as
 * published by the Free Software Foundation.  Oracle designates this
 * particular file as subject to the "Classpath" exception as provided
 * by Oracle in the LICENSE file that accompanied this code.
 *
 * This code is distributed in the hope that it will be useful, but WITHOUT
 * ANY WARRANTY; without even the implied warranty of MERCHANTABILITY or
 * FITNESS FOR A PARTICULAR PURPOSE.  See the GNU General Public License
 * version 2 for more details (a copy is included in the LICENSE file that
 * accompanied this code).
 *
 * You should have received a copy of the GNU General Public License version
 * 2 along with this work; if not, write to the Free Software Foundation,
 * Inc., 51 Franklin St, Fifth Floor, Boston, MA 02110-1301 USA.
 *
 * Please contact Oracle, 500 Oracle Parkway, Redwood Shores, CA 94065 USA
 * or visit www.oracle.com if you need additional information or have any
 * questions.
 */

package java.lang.invoke;

import java.lang.reflect.*;
import sun.invoke.util.ValueConversions;
import sun.invoke.util.VerifyAccess;
import sun.invoke.util.Wrapper;
import java.util.List;
import java.util.ArrayList;
import java.util.Arrays;
import sun.reflect.Reflection;
import static java.lang.invoke.MethodHandleStatics.*;
import static java.lang.invoke.MethodHandleNatives.Constants.*;

/**
 * This class consists exclusively of static methods that operate on or return
 * method handles. They fall into several categories:
 * <ul>
 * <li>Lookup methods which help create method handles for methods and fields.
 * <li>Combinator methods, which combine or transform pre-existing method handles into new ones.
 * <li>Other factory methods to create method handles that emulate other common JVM operations or control flow patterns.
 * <li>Wrapper methods which can convert between method handles and interface types.
 * </ul>
 * <p>
 * @author John Rose, JSR 292 EG
 */
public class MethodHandles {

    private MethodHandles() { }  // do not instantiate

    private static final MemberName.Factory IMPL_NAMES = MemberName.getFactory();
    static { MethodHandleImpl.initStatics(); }
    // See IMPL_LOOKUP below.

    //// Method handle creation from ordinary methods.

    /**
     * Returns a {@link Lookup lookup object} on the caller,
     * which has the capability to access any method handle that the caller has access to,
     * including direct method handles to private fields and methods.
     * This lookup object is a <em>capability</em> which may be delegated to trusted agents.
     * Do not store it in place where untrusted code can access it.
     */
    public static Lookup lookup() {
        return new Lookup();
    }

    /**
     * Returns a {@link Lookup lookup object} which is trusted minimally.
     * It can only be used to create method handles to
     * publicly accessible fields and methods.
     * <p>
     * As a matter of pure convention, the {@linkplain Lookup#lookupClass lookup class}
     * of this lookup object will be {@link java.lang.Object}.
     * <p>
     * The lookup class can be changed to any other class {@code C} using an expression of the form
     * {@linkplain Lookup#in <code>publicLookup().in(C.class)</code>}.
     * Since all classes have equal access to public names,
     * such a change would confer no new access rights.
     */
    public static Lookup publicLookup() {
        return Lookup.PUBLIC_LOOKUP;
    }

    /**
     * A <em>lookup object</em> is a factory for creating method handles,
     * when the creation requires access checking.
     * Method handles do not perform
     * access checks when they are called, but rather when they are created.
     * Therefore, method handle access
     * restrictions must be enforced when a method handle is created.
     * The caller class against which those restrictions are enforced
     * is known as the {@linkplain #lookupClass lookup class}.
     * <p>
     * A lookup class which needs to create method handles will call
     * {@link MethodHandles#lookup MethodHandles.lookup} to create a factory for itself.
     * When the {@code Lookup} factory object is created, the identity of the lookup class is
     * determined, and securely stored in the {@code Lookup} object.
     * The lookup class (or its delegates) may then use factory methods
     * on the {@code Lookup} object to create method handles for access-checked members.
     * This includes all methods, constructors, and fields which are allowed to the lookup class,
     * even private ones.
     * <p>
     * The factory methods on a {@code Lookup} object correspond to all major
     * use cases for methods, constructors, and fields.
     * Here is a summary of the correspondence between these factory methods and
     * the behavior the resulting method handles:
     * <code>
     * <table border=1 cellpadding=5 summary="lookup method behaviors">
     * <tr><th>lookup expression</th><th>member</th><th>behavior</th></tr>
     * <tr>
     *     <td>{@linkplain java.lang.invoke.MethodHandles.Lookup#findGetter lookup.findGetter(C.class,"f",FT.class)}</td>
     *     <td>FT f;</td><td>(T) this.f;</td>
     * </tr>
     * <tr>
     *     <td>{@linkplain java.lang.invoke.MethodHandles.Lookup#findStaticGetter lookup.findStaticGetter(C.class,"f",FT.class)}</td>
     *     <td>static<br>FT f;</td><td>(T) C.f;</td>
     * </tr>
     * <tr>
     *     <td>{@linkplain java.lang.invoke.MethodHandles.Lookup#findSetter lookup.findSetter(C.class,"f",FT.class)}</td>
     *     <td>FT f;</td><td>this.f = x;</td>
     * </tr>
     * <tr>
     *     <td>{@linkplain java.lang.invoke.MethodHandles.Lookup#findStaticSetter lookup.findStaticSetter(C.class,"f",FT.class)}</td>
     *     <td>static<br>FT f;</td><td>C.f = arg;</td>
     * </tr>
     * <tr>
     *     <td>{@linkplain java.lang.invoke.MethodHandles.Lookup#findVirtual lookup.findVirtual(C.class,"m",MT)}</td>
     *     <td>T m(A*);</td><td>(T) this.m(arg*);</td>
     * </tr>
     * <tr>
     *     <td>{@linkplain java.lang.invoke.MethodHandles.Lookup#findStatic lookup.findStatic(C.class,"m",MT)}</td>
     *     <td>static<br>T m(A*);</td><td>(T) C.m(arg*);</td>
     * </tr>
     * <tr>
     *     <td>{@linkplain java.lang.invoke.MethodHandles.Lookup#findSpecial lookup.findSpecial(C.class,"m",MT,this.class)}</td>
     *     <td>T m(A*);</td><td>(T) super.m(arg*);</td>
     * </tr>
     * <tr>
     *     <td>{@linkplain java.lang.invoke.MethodHandles.Lookup#findConstructor lookup.findConstructor(C.class,MT)}</td>
     *     <td>C(A*);</td><td>(T) new C(arg*);</td>
     * </tr>
     * <tr>
     *     <td>{@linkplain java.lang.invoke.MethodHandles.Lookup#unreflectGetter lookup.unreflectGetter(aField)}</td>
     *     <td>(static)?<br>FT f;</td><td>(FT) aField.get(thisOrNull);</td>
     * </tr>
     * <tr>
     *     <td>{@linkplain java.lang.invoke.MethodHandles.Lookup#unreflectSetter lookup.unreflectSetter(aField)}</td>
     *     <td>(static)?<br>FT f;</td><td>aField.set(thisOrNull, arg);</td>
     * </tr>
     * <tr>
     *     <td>{@linkplain java.lang.invoke.MethodHandles.Lookup#unreflect lookup.unreflect(aMethod)}</td>
     *     <td>(static)?<br>T m(A*);</td><td>(T) aMethod.invoke(thisOrNull, arg*);</td>
     * </tr>
     * <tr>
     *     <td>{@linkplain java.lang.invoke.MethodHandles.Lookup#unreflectConstructor lookup.unreflectConstructor(aConstructor)}</td>
     *     <td>C(A*);</td><td>(C) aConstructor.newInstance(arg*);</td>
     * </tr>
     * <tr>
     *     <td>{@linkplain java.lang.invoke.MethodHandles.Lookup#unreflect lookup.unreflect(aMethod)}</td>
     *     <td>(static)?<br>T m(A*);</td><td>(T) aMethod.invoke(thisOrNull, arg*);</td>
     * </tr>
     * </table>
     * </code>
     * Here, the type {@code C} is the class or interface being searched for a member,
     * documented as a parameter named {@code refc} in the lookup methods.
     * The method or constructor type {@code MT} is composed from the return type {@code T}
     * and the sequence of argument types {@code A*}.
     * Both {@code MT} and the field type {@code FT} are documented as a parameter named {@code type}.
     * The formal parameter {@code this} stands for the self-reference of type {@code C};
     * if it is present, it is always the leading argument to the method handle invocation.
     * (In the case of some {@code protected} members, {@code this} may be
     * restricted in type to the lookup class; see below.)
     * The name {@code arg} stands for all the other method handle arguments.
     * In the code examples for the Core Reflection API, the name {@code thisOrNull}
     * stands for a null reference if the accessed method or field is static,
     * and {@code this} otherwise.
     * The names {@code aMethod}, {@code aField}, and {@code aConstructor} stand
     * for reflective objects corresponding to the given members.
     * <p>
     * In cases where the given member is of variable arity (i.e., a method or constructor)
     * the returned method handle will also be of {@linkplain MethodHandle#asVarargsCollector variable arity}.
     * In all other cases, the returned method handle will be of fixed arity.
     * <p>
     * The equivalence between looked-up method handles and underlying
     * class members can break down in a few ways:
     * <ul>
     * <li>If {@code C} is not symbolically accessible from the lookup class's loader,
     * the lookup can still succeed, even when there is no equivalent
     * Java expression or bytecoded constant.
     * <li>Likewise, if {@code T} or {@code MT}
     * is not symbolically accessible from the lookup class's loader,
     * the lookup can still succeed.
     * For example, lookups for {@code MethodHandle.invokeExact} and
     * {@code MethodHandle.invoke} will always succeed, regardless of requested type.
     * <li>If there is a security manager installed, it can forbid the lookup
     * on various grounds (<a href="#secmgr">see below</a>).
     * By contrast, the {@code ldc} instruction is not subject to
     * security manager checks.
     * </ul>
     *
     * <h3><a name="access"></a>Access checking</h3>
     * Access checks are applied in the factory methods of {@code Lookup},
     * when a method handle is created.
     * This is a key difference from the Core Reflection API, since
     * {@link java.lang.reflect.Method#invoke java.lang.reflect.Method.invoke}
     * performs access checking against every caller, on every call.
     * <p>
     * All access checks start from a {@code Lookup} object, which
     * compares its recorded lookup class against all requests to
     * create method handles.
     * A single {@code Lookup} object can be used to create any number
     * of access-checked method handles, all checked against a single
     * lookup class.
     * <p>
     * A {@code Lookup} object can be shared with other trusted code,
     * such as a metaobject protocol.
     * A shared {@code Lookup} object delegates the capability
     * to create method handles on private members of the lookup class.
     * Even if privileged code uses the {@code Lookup} object,
     * the access checking is confined to the privileges of the
     * original lookup class.
     * <p>
     * A lookup can fail, because
     * the containing class is not accessible to the lookup class, or
     * because the desired class member is missing, or because the
     * desired class member is not accessible to the lookup class.
     * In any of these cases, a {@code ReflectiveOperationException} will be
     * thrown from the attempted lookup.  The exact class will be one of
     * the following:
     * <ul>
     * <li>NoSuchMethodException &mdash; if a method is requested but does not exist
     * <li>NoSuchFieldException &mdash; if a field is requested but does not exist
     * <li>IllegalAccessException &mdash; if the member exists but an access check fails
     * </ul>
     * <p>
     * In general, the conditions under which a method handle may be
     * looked up for a method {@code M} are exactly equivalent to the conditions
     * under which the lookup class could have compiled and resolved a call to {@code M}.
     * And the effect of invoking the method handle resulting from the lookup
     * is exactly equivalent to executing the compiled and resolved call to {@code M}.
     * The same point is true of fields and constructors.
     * <p>
     * If the desired member is {@code protected}, the usual JVM rules apply,
     * including the requirement that the lookup class must be either be in the
     * same package as the desired member, or must inherit that member.
     * (See the Java Virtual Machine Specification, sections 4.9.2, 5.4.3.5, and 6.4.)
     * In addition, if the desired member is a non-static field or method
     * in a different package, the resulting method handle may only be applied
     * to objects of the lookup class or one of its subclasses.
     * This requirement is enforced by narrowing the type of the leading
     * {@code this} parameter from {@code C}
     * (which will necessarily be a superclass of the lookup class)
     * to the lookup class itself.
     * <p>
     * In some cases, access between nested classes is obtained by the Java compiler by creating
     * an wrapper method to access a private method of another class
     * in the same top-level declaration.
     * For example, a nested class {@code C.D}
     * can access private members within other related classes such as
     * {@code C}, {@code C.D.E}, or {@code C.B},
     * but the Java compiler may need to generate wrapper methods in
     * those related classes.  In such cases, a {@code Lookup} object on
     * {@code C.E} would be unable to those private members.
     * A workaround for this limitation is the {@link Lookup#in Lookup.in} method,
     * which can transform a lookup on {@code C.E} into one on any of those other
     * classes, without special elevation of privilege.
     * <p>
     * Although bytecode instructions can only refer to classes in
     * a related class loader, this API can search for methods in any
     * class, as long as a reference to its {@code Class} object is
     * available.  Such cross-loader references are also possible with the
     * Core Reflection API, and are impossible to bytecode instructions
     * such as {@code invokestatic} or {@code getfield}.
     * There is a {@linkplain java.lang.SecurityManager security manager API}
     * to allow applications to check such cross-loader references.
     * These checks apply to both the {@code MethodHandles.Lookup} API
     * and the Core Reflection API
     * (as found on {@link java.lang.Class Class}).
     * <p>
     * Access checks only apply to named and reflected methods,
     * constructors, and fields.
     * Other method handle creation methods, such as
     * {@link MethodHandle#asType MethodHandle.asType},
     * do not require any access checks, and are done
     * with static methods of {@link MethodHandles},
     * independently of any {@code Lookup} object.
     *
     * <h3>Security manager interactions</h3>
     * <a name="secmgr"></a>
     * If a security manager is present, member lookups are subject to
     * additional checks.
     * From one to four calls are made to the security manager.
     * Any of these calls can refuse access by throwing a
     * {@link java.lang.SecurityException SecurityException}.
     * Define {@code smgr} as the security manager,
     * {@code refc} as the containing class in which the member
     * is being sought, and {@code defc} as the class in which the
     * member is actually defined.
     * The calls are made according to the following rules:
     * <ul>
     * <li>In all cases, {@link SecurityManager#checkMemberAccess
     *     smgr.checkMemberAccess(refc, Member.PUBLIC)} is called.
     * <li>If the class loader of the lookup class is not
     *     the same as or an ancestor of the class loader of {@code refc},
     *     then {@link SecurityManager#checkPackageAccess
     *     smgr.checkPackageAccess(refcPkg)} is called,
     *     where {@code refcPkg} is the package of {@code refc}.
     * <li>If the retrieved member is not public,
     *     {@link SecurityManager#checkMemberAccess
     *     smgr.checkMemberAccess(defc, Member.DECLARED)} is called.
     *     (Note that {@code defc} might be the same as {@code refc}.)
     *     The default implementation of this security manager method
     *     inspects the stack to determine the original caller of
     *     the reflective request (such as {@code findStatic}),
     *     and performs additional permission checks if the
     *     class loader of {@code defc} differs from the class
     *     loader of the class from which the reflective request came.
     * <li>If the retrieved member is not public,
     *     and if {@code defc} and {@code refc} are in different class loaders,
     *     and if the class loader of the lookup class is not
     *     the same as or an ancestor of the class loader of {@code defc},
     *     then {@link SecurityManager#checkPackageAccess
     *     smgr.checkPackageAccess(defcPkg)} is called,
     *     where {@code defcPkg} is the package of {@code defc}.
     * </ul>
     */
    public static final
    class Lookup {
        /** The class on behalf of whom the lookup is being performed. */
        private final Class<?> lookupClass;

        /** The allowed sorts of members which may be looked up (PUBLIC, etc.). */
        private final int allowedModes;

        /** A single-bit mask representing {@code public} access,
         *  which may contribute to the result of {@link #lookupModes lookupModes}.
         *  The value, {@code 0x01}, happens to be the same as the value of the
         *  {@code public} {@linkplain java.lang.reflect.Modifier#PUBLIC modifier bit}.
         */
        public static final int PUBLIC = Modifier.PUBLIC;

        /** A single-bit mask representing {@code private} access,
         *  which may contribute to the result of {@link #lookupModes lookupModes}.
         *  The value, {@code 0x02}, happens to be the same as the value of the
         *  {@code private} {@linkplain java.lang.reflect.Modifier#PRIVATE modifier bit}.
         */
        public static final int PRIVATE = Modifier.PRIVATE;

        /** A single-bit mask representing {@code protected} access,
         *  which may contribute to the result of {@link #lookupModes lookupModes}.
         *  The value, {@code 0x04}, happens to be the same as the value of the
         *  {@code protected} {@linkplain java.lang.reflect.Modifier#PROTECTED modifier bit}.
         */
        public static final int PROTECTED = Modifier.PROTECTED;

        /** A single-bit mask representing {@code package} access (default access),
         *  which may contribute to the result of {@link #lookupModes lookupModes}.
         *  The value is {@code 0x08}, which does not correspond meaningfully to
         *  any particular {@linkplain java.lang.reflect.Modifier modifier bit}.
         */
        public static final int PACKAGE = Modifier.STATIC;

        private static final int ALL_MODES = (PUBLIC | PRIVATE | PROTECTED | PACKAGE);
        private static final int TRUSTED   = -1;

        private static int fixmods(int mods) {
            mods &= (ALL_MODES - PACKAGE);
            return (mods != 0) ? mods : PACKAGE;
        }

        /** Tells which class is performing the lookup.  It is this class against
         *  which checks are performed for visibility and access permissions.
         *  <p>
         *  The class implies a maximum level of access permission,
         *  but the permissions may be additionally limited by the bitmask
         *  {@link #lookupModes lookupModes}, which controls whether non-public members
         *  can be accessed.
         */
        public Class<?> lookupClass() {
            return lookupClass;
        }

        // This is just for calling out to MethodHandleImpl.
        private Class<?> lookupClassOrNull() {
            return (allowedModes == TRUSTED) ? null : lookupClass;
        }

        /** Tells which access-protection classes of members this lookup object can produce.
         *  The result is a bit-mask of the bits
         *  {@linkplain #PUBLIC PUBLIC (0x01)},
         *  {@linkplain #PRIVATE PRIVATE (0x02)},
         *  {@linkplain #PROTECTED PROTECTED (0x04)},
         *  and {@linkplain #PACKAGE PACKAGE (0x08)}.
         *  <p>
         *  A freshly-created lookup object
         *  on the {@linkplain java.lang.invoke.MethodHandles#lookup() caller's class}
         *  has all possible bits set, since the caller class can access all its own members.
         *  A lookup object on a new lookup class
         *  {@linkplain java.lang.invoke.MethodHandles.Lookup#in created from a previous lookup object}
         *  may have some mode bits set to zero.
         *  The purpose of this is to restrict access via the new lookup object,
         *  so that it can access only names which can be reached by the original
         *  lookup object, and also by the new lookup class.
         */
        public int lookupModes() {
            return allowedModes & ALL_MODES;
        }

        /** Embody the current class (the lookupClass) as a lookup class
         * for method handle creation.
         * Must be called by from a method in this package,
         * which in turn is called by a method not in this package.
         * <p>
         * Also, don't make it private, lest javac interpose
         * an access$N method.
         */
        Lookup() {
            this(getCallerClassAtEntryPoint(false), ALL_MODES);
            // make sure we haven't accidentally picked up a privileged class:
            checkUnprivilegedlookupClass(lookupClass);
        }

        Lookup(Class<?> lookupClass) {
            this(lookupClass, ALL_MODES);
        }

        private Lookup(Class<?> lookupClass, int allowedModes) {
            this.lookupClass = lookupClass;
            this.allowedModes = allowedModes;
        }

        /**
         * Creates a lookup on the specified new lookup class.
         * The resulting object will report the specified
         * class as its own {@link #lookupClass lookupClass}.
         * <p>
         * However, the resulting {@code Lookup} object is guaranteed
         * to have no more access capabilities than the original.
         * In particular, access capabilities can be lost as follows:<ul>
         * <li>If the new lookup class differs from the old one,
         * protected members will not be accessible by virtue of inheritance.
         * (Protected members may continue to be accessible because of package sharing.)
         * <li>If the new lookup class is in a different package
         * than the old one, protected and default (package) members will not be accessible.
         * <li>If the new lookup class is not within the same package member
         * as the old one, private members will not be accessible.
         * <li>If the new lookup class is not accessible to the old lookup class,
         * then no members, not even public members, will be accessible.
         * (In all other cases, public members will continue to be accessible.)
         * </ul>
         *
         * @param requestedLookupClass the desired lookup class for the new lookup object
         * @return a lookup object which reports the desired lookup class
         * @throws NullPointerException if the argument is null
         */
        public Lookup in(Class<?> requestedLookupClass) {
            requestedLookupClass.getClass();  // null check
            if (allowedModes == TRUSTED)  // IMPL_LOOKUP can make any lookup at all
                return new Lookup(requestedLookupClass, ALL_MODES);
            if (requestedLookupClass == this.lookupClass)
                return this;  // keep same capabilities
            int newModes = (allowedModes & (ALL_MODES & ~PROTECTED));
            if ((newModes & PACKAGE) != 0
                && !VerifyAccess.isSamePackage(this.lookupClass, requestedLookupClass)) {
                newModes &= ~(PACKAGE|PRIVATE);
            }
            // Allow nestmate lookups to be created without special privilege:
            if ((newModes & PRIVATE) != 0
                && !VerifyAccess.isSamePackageMember(this.lookupClass, requestedLookupClass)) {
                newModes &= ~PRIVATE;
            }
            if ((newModes & PUBLIC) != 0
                && !VerifyAccess.isClassAccessible(requestedLookupClass, this.lookupClass, allowedModes)) {
                // The requested class it not accessible from the lookup class.
                // No permissions.
                newModes = 0;
            }
            checkUnprivilegedlookupClass(requestedLookupClass);
            return new Lookup(requestedLookupClass, newModes);
        }

        // Make sure outer class is initialized first.
        static { IMPL_NAMES.getClass(); }

        /** Version of lookup which is trusted minimally.
         *  It can only be used to create method handles to
         *  publicly accessible members.
         */
        static final Lookup PUBLIC_LOOKUP = new Lookup(Object.class, PUBLIC);

        /** Package-private version of lookup which is trusted. */
        static final Lookup IMPL_LOOKUP = new Lookup(Object.class, TRUSTED);

        private static void checkUnprivilegedlookupClass(Class<?> lookupClass) {
            String name = lookupClass.getName();
            if (name.startsWith("java.lang.invoke."))
                throw newIllegalArgumentException("illegal lookupClass: "+lookupClass);
        }

        /**
         * Displays the name of the class from which lookups are to be made.
         * (The name is the one reported by {@link java.lang.Class#getName() Class.getName}.)
         * If there are restrictions on the access permitted to this lookup,
         * this is indicated by adding a suffix to the class name, consisting
         * of a slash and a keyword.  The keyword represents the strongest
         * allowed access, and is chosen as follows:
         * <ul>
         * <li>If no access is allowed, the suffix is "/noaccess".
         * <li>If only public access is allowed, the suffix is "/public".
         * <li>If only public and package access are allowed, the suffix is "/package".
         * <li>If only public, package, and private access are allowed, the suffix is "/private".
         * </ul>
         * If none of the above cases apply, it is the case that full
         * access (public, package, private, and protected) is allowed.
         * In this case, no suffix is added.
         * This is true only of an object obtained originally from
         * {@link java.lang.invoke.MethodHandles#lookup MethodHandles.lookup}.
         * Objects created by {@link java.lang.invoke.MethodHandles.Lookup#in Lookup.in}
         * always have restricted access, and will display a suffix.
         * <p>
         * (It may seem strange that protected access should be
         * stronger than private access.  Viewed independently from
         * package access, protected access is the first to be lost,
         * because it requires a direct subclass relationship between
         * caller and callee.)
         * @see #in
         */
        @Override
        public String toString() {
            String cname = lookupClass.getName();
            switch (allowedModes) {
            case 0:  // no privileges
                return cname + "/noaccess";
            case PUBLIC:
                return cname + "/public";
            case PUBLIC|PACKAGE:
                return cname + "/package";
            case ALL_MODES & ~PROTECTED:
                return cname + "/private";
            case ALL_MODES:
                return cname;
            case TRUSTED:
                return "/trusted";  // internal only; not exported
            default:  // Should not happen, but it's a bitfield...
                cname = cname + "/" + Integer.toHexString(allowedModes);
                assert(false) : cname;
                return cname;
            }
        }

        /* Obtain the external caller class, when called from Lookup.<init> or a first-level subroutine. */
        private static Class<?> getCallerClassAtEntryPoint(boolean inSubroutine) {
            final int CALLER_DEPTH = 4;
            //  Stack for the constructor entry point (inSubroutine=false):
            // 0: Reflection.getCC, 1: getCallerClassAtEntryPoint,
            // 2: Lookup.<init>, 3: MethodHandles.*, 4: caller
            //  The stack is slightly different for a subroutine of a Lookup.find* method:
            // 2: Lookup.*, 3: Lookup.find*.*, 4: caller
            // Note:  This should be the only use of getCallerClass in this file.
            assert(Reflection.getCallerClass(CALLER_DEPTH-2) == Lookup.class);
            assert(Reflection.getCallerClass(CALLER_DEPTH-1) == (inSubroutine ? Lookup.class : MethodHandles.class));
            return Reflection.getCallerClass(CALLER_DEPTH);
        }

        /**
         * Produces a method handle for a static method.
         * The type of the method handle will be that of the method.
         * (Since static methods do not take receivers, there is no
         * additional receiver argument inserted into the method handle type,
         * as there would be with {@link #findVirtual findVirtual} or {@link #findSpecial findSpecial}.)
         * The method and all its argument types must be accessible to the lookup class.
         * If the method's class has not yet been initialized, that is done
         * immediately, before the method handle is returned.
         * <p>
         * The returned method handle will have
         * {@linkplain MethodHandle#asVarargsCollector variable arity} if and only if
         * the method's variable arity modifier bit ({@code 0x0080}) is set.
         * @param refc the class from which the method is accessed
         * @param name the name of the method
         * @param type the type of the method
         * @return the desired method handle
         * @throws NoSuchMethodException if the method does not exist
         * @throws IllegalAccessException if access checking fails,
         *                                or if the method is not {@code static},
         *                                or if the method's variable arity modifier bit
         *                                is set and {@code asVarargsCollector} fails
         * @exception SecurityException if a security manager is present and it
         *                              <a href="MethodHandles.Lookup.html#secmgr">refuses access</a>
         * @throws NullPointerException if any argument is null
         */
        public
        MethodHandle findStatic(Class<?> refc, String name, MethodType type) throws NoSuchMethodException, IllegalAccessException {
            MemberName method = resolveOrFail(REF_invokeStatic, refc, name, type);
            checkSecurityManager(refc, method);  // stack walk magic: do not refactor
            Class<?> callerClass = findBoundCallerClass(method);  // stack walk magic: do not refactor
            return getDirectMethod(REF_invokeStatic, refc, method, callerClass);
        }

        /**
         * Produces a method handle for a virtual method.
         * The type of the method handle will be that of the method,
         * with the receiver type (usually {@code refc}) prepended.
         * The method and all its argument types must be accessible to the lookup class.
         * <p>
         * When called, the handle will treat the first argument as a receiver
         * and dispatch on the receiver's type to determine which method
         * implementation to enter.
         * (The dispatching action is identical with that performed by an
         * {@code invokevirtual} or {@code invokeinterface} instruction.)
         * <p>
         * The first argument will be of type {@code refc} if the lookup
         * class has full privileges to access the member.  Otherwise
         * the member must be {@code protected} and the first argument
         * will be restricted in type to the lookup class.
         * <p>
         * The returned method handle will have
         * {@linkplain MethodHandle#asVarargsCollector variable arity} if and only if
         * the method's variable arity modifier bit ({@code 0x0080}) is set.
         * <p>
         * Because of the general equivalence between {@code invokevirtual}
         * instructions and method handles produced by {@code findVirtual},
         * if the class is {@code MethodHandle} and the name string is
         * {@code invokeExact} or {@code invoke}, the resulting
         * method handle is equivalent to one produced by
         * {@link java.lang.invoke.MethodHandles#exactInvoker MethodHandles.exactInvoker} or
         * {@link java.lang.invoke.MethodHandles#invoker MethodHandles.invoker}
         * with the same {@code type} argument.
         *
         * @param refc the class or interface from which the method is accessed
         * @param name the name of the method
         * @param type the type of the method, with the receiver argument omitted
         * @return the desired method handle
         * @throws NoSuchMethodException if the method does not exist
         * @throws IllegalAccessException if access checking fails,
         *                                or if the method is {@code static}
         *                                or if the method's variable arity modifier bit
         *                                is set and {@code asVarargsCollector} fails
         * @exception SecurityException if a security manager is present and it
         *                              <a href="MethodHandles.Lookup.html#secmgr">refuses access</a>
         * @throws NullPointerException if any argument is null
         */
        public MethodHandle findVirtual(Class<?> refc, String name, MethodType type) throws NoSuchMethodException, IllegalAccessException {
            if (refc == MethodHandle.class) {
                MethodHandle mh = findVirtualForMH(name, type);
                if (mh != null)  return mh;
            }
            byte refKind = (refc.isInterface() ? REF_invokeInterface : REF_invokeVirtual);
            MemberName method = resolveOrFail(refKind, refc, name, type);
            checkSecurityManager(refc, method);  // stack walk magic: do not refactor
            Class<?> callerClass = findBoundCallerClass(method);
            return getDirectMethod(refKind, refc, method, callerClass);
        }
        private MethodHandle findVirtualForMH(String name, MethodType type) {
            // these names require special lookups because of the implicit MethodType argument
            if ("invoke".equals(name))
                return invoker(type);
            if ("invokeExact".equals(name))
                return exactInvoker(type);
            return null;
        }

        /**
         * Produces a method handle which creates an object and initializes it, using
         * the constructor of the specified type.
         * The parameter types of the method handle will be those of the constructor,
         * while the return type will be a reference to the constructor's class.
         * The constructor and all its argument types must be accessible to the lookup class.
         * If the constructor's class has not yet been initialized, that is done
         * immediately, before the method handle is returned.
         * <p>
         * Note:  The requested type must have a return type of {@code void}.
         * This is consistent with the JVM's treatment of constructor type descriptors.
         * <p>
         * The returned method handle will have
         * {@linkplain MethodHandle#asVarargsCollector variable arity} if and only if
         * the constructor's variable arity modifier bit ({@code 0x0080}) is set.
         * @param refc the class or interface from which the method is accessed
         * @param type the type of the method, with the receiver argument omitted, and a void return type
         * @return the desired method handle
         * @throws NoSuchMethodException if the constructor does not exist
         * @throws IllegalAccessException if access checking fails
         *                                or if the method's variable arity modifier bit
         *                                is set and {@code asVarargsCollector} fails
         * @exception SecurityException if a security manager is present and it
         *                              <a href="MethodHandles.Lookup.html#secmgr">refuses access</a>
         * @throws NullPointerException if any argument is null
         */
        public MethodHandle findConstructor(Class<?> refc, MethodType type) throws NoSuchMethodException, IllegalAccessException {
            String name = "<init>";
            MemberName ctor = resolveOrFail(REF_newInvokeSpecial, refc, name, type);
            checkSecurityManager(refc, ctor);  // stack walk magic: do not refactor
<<<<<<< HEAD
            return getDirectConstructor(refc, ctor);
=======
            return accessConstructor(refc, ctor);
        }
        private MethodHandle accessConstructor(Class<?> refc, MemberName ctor) throws IllegalAccessException {
            assert(ctor.isConstructor());
            checkAccess(refc, ctor, false /* is_setter */);
            MethodHandle rawMH = MethodHandleImpl.findMethod(ctor, false, lookupClassOrNull());
            MethodHandle allocMH = MethodHandleImpl.makeAllocator(rawMH);
            assert(!MethodHandleNatives.isCallerSensitive(ctor));  // maybeBindCaller not relevant here
            return fixVarargs(allocMH, rawMH);
        }
        private MethodHandle resolveConstructor(Class<?> refc, MethodType type) throws NoSuchMethodException, IllegalAccessException {
            String name = "<init>";
            MemberName ctor = resolveOrFail(refc, name, type, false, false, lookupClassOrNull());
            return accessConstructor(refc, ctor);
        }

        /** Return a version of MH which matches matchMH w.r.t. isVarargsCollector. */
        private static MethodHandle fixVarargs(MethodHandle mh, MethodHandle matchMH) {
            boolean va1 = mh.isVarargsCollector();
            boolean va2 = matchMH.isVarargsCollector();
            if (va1 == va2) {
                return mh;
            } else if (va2) {
                MethodType type = mh.type();
                int arity = type.parameterCount();
                return mh.asVarargsCollector(type.parameterType(arity-1));
            } else {
                return mh.asFixedArity();
            }
>>>>>>> 368e7113
        }

        /**
         * Produces an early-bound method handle for a virtual method,
         * as if called from an {@code invokespecial}
         * instruction from {@code caller}.
         * The type of the method handle will be that of the method,
         * with a suitably restricted receiver type (such as {@code caller}) prepended.
         * The method and all its argument types must be accessible
         * to the caller.
         * <p>
         * When called, the handle will treat the first argument as a receiver,
         * but will not dispatch on the receiver's type.
         * (This direct invocation action is identical with that performed by an
         * {@code invokespecial} instruction.)
         * <p>
         * If the explicitly specified caller class is not identical with the
         * lookup class, or if this lookup object does not have private access
         * privileges, the access fails.
         * <p>
         * The returned method handle will have
         * {@linkplain MethodHandle#asVarargsCollector variable arity} if and only if
         * the method's variable arity modifier bit ({@code 0x0080}) is set.
         * @param refc the class or interface from which the method is accessed
         * @param name the name of the method (which must not be "&lt;init&gt;")
         * @param type the type of the method, with the receiver argument omitted
         * @param specialCaller the proposed calling class to perform the {@code invokespecial}
         * @return the desired method handle
         * @throws NoSuchMethodException if the method does not exist
         * @throws IllegalAccessException if access checking fails
         *                                or if the method's variable arity modifier bit
         *                                is set and {@code asVarargsCollector} fails
         * @exception SecurityException if a security manager is present and it
         *                              <a href="MethodHandles.Lookup.html#secmgr">refuses access</a>
         * @throws NullPointerException if any argument is null
         */
        public MethodHandle findSpecial(Class<?> refc, String name, MethodType type,
                                        Class<?> specialCaller) throws NoSuchMethodException, IllegalAccessException {
            checkSpecialCaller(specialCaller);
            Lookup specialLookup = this.in(specialCaller);
            MemberName method = specialLookup.resolveOrFail(REF_invokeSpecial, refc, name, type);
            checkSecurityManager(refc, method);  // stack walk magic: do not refactor
<<<<<<< HEAD
            Class<?> callerClass = findBoundCallerClass(method);
            return specialLookup.getDirectMethod(REF_invokeSpecial, refc, method, callerClass);
=======
            Class<?> callerClass = findBoundCallerClass(method);  // stack walk magic: do not refactor
            return accessSpecial(refc, method, callerClass, specialCaller);
        }
        private MethodHandle accessSpecial(Class<?> refc, MemberName method,
                                           Class<?> callerClass,
                                           Class<?> specialCaller) throws NoSuchMethodException, IllegalAccessException {
            checkMethod(refc, method, false);

            Class<?> refcAsSuper;
            if (refc != lookupClass() &&
                refc != (refcAsSuper = lookupClass().getSuperclass()) &&
                refc.isAssignableFrom(lookupClass())) {
                assert(!method.getName().equals("<init>"));  // not this code path
                // Per JVMS 6.5, desc. of invokespecial instruction:
                // If the method is in a superclass of the LC,
                // and if our original search was above LC.super,
                // repeat the search (symbolic lookup) from LC.super.
                // FIXME: MemberName.resolve should handle this instead.
                MemberName m2 = new MemberName(refcAsSuper,
                                               method.getName(),
                                               method.getMethodType(),
                                               REF_invokeSpecial);
                m2 = IMPL_NAMES.resolveOrNull(m2, true, lookupClassOrNull());
                if (m2 == null)  throw new InternalError(method.toString());
                method = m2;
                refc = refcAsSuper;
                // redo basic checks
                checkMethod(refc, method, false);
            }

            MethodHandle mh = MethodHandleImpl.findMethod(method, false, specialCaller);
            mh = maybeBindCaller(method, mh, callerClass);
            return restrictReceiver(method, mh, specialCaller);
        }
        private MethodHandle resolveSpecial(Class<?> refc, String name, MethodType type) throws NoSuchMethodException, IllegalAccessException {
            Class<?> specialCaller = lookupClass();
            checkSpecialCaller(specialCaller);
            MemberName method = resolveOrFail(refc, name, type, false, false, specialCaller);
            return accessSpecial(refc, method, lookupClass, specialCaller);
>>>>>>> 368e7113
        }

        /**
         * Produces a method handle giving read access to a non-static field.
         * The type of the method handle will have a return type of the field's
         * value type.
         * The method handle's single argument will be the instance containing
         * the field.
         * Access checking is performed immediately on behalf of the lookup class.
         * @param refc the class or interface from which the method is accessed
         * @param name the field's name
         * @param type the field's type
         * @return a method handle which can load values from the field
         * @throws NoSuchFieldException if the field does not exist
         * @throws IllegalAccessException if access checking fails, or if the field is {@code static}
         * @exception SecurityException if a security manager is present and it
         *                              <a href="MethodHandles.Lookup.html#secmgr">refuses access</a>
         * @throws NullPointerException if any argument is null
         */
        public MethodHandle findGetter(Class<?> refc, String name, Class<?> type) throws NoSuchFieldException, IllegalAccessException {
            MemberName field = resolveOrFail(REF_getField, refc, name, type);
            checkSecurityManager(refc, field);  // stack walk magic: do not refactor
            return getDirectField(REF_getField, refc, field);
        }

        /**
         * Produces a method handle giving write access to a non-static field.
         * The type of the method handle will have a void return type.
         * The method handle will take two arguments, the instance containing
         * the field, and the value to be stored.
         * The second argument will be of the field's value type.
         * Access checking is performed immediately on behalf of the lookup class.
         * @param refc the class or interface from which the method is accessed
         * @param name the field's name
         * @param type the field's type
         * @return a method handle which can store values into the field
         * @throws NoSuchFieldException if the field does not exist
         * @throws IllegalAccessException if access checking fails, or if the field is {@code static}
         * @exception SecurityException if a security manager is present and it
         *                              <a href="MethodHandles.Lookup.html#secmgr">refuses access</a>
         * @throws NullPointerException if any argument is null
         */
        public MethodHandle findSetter(Class<?> refc, String name, Class<?> type) throws NoSuchFieldException, IllegalAccessException {
            MemberName field = resolveOrFail(REF_putField, refc, name, type);
            checkSecurityManager(refc, field);  // stack walk magic: do not refactor
            return getDirectField(REF_putField, refc, field);
        }

        /**
         * Produces a method handle giving read access to a static field.
         * The type of the method handle will have a return type of the field's
         * value type.
         * The method handle will take no arguments.
         * Access checking is performed immediately on behalf of the lookup class.
         * @param refc the class or interface from which the method is accessed
         * @param name the field's name
         * @param type the field's type
         * @return a method handle which can load values from the field
         * @throws NoSuchFieldException if the field does not exist
         * @throws IllegalAccessException if access checking fails, or if the field is not {@code static}
         * @exception SecurityException if a security manager is present and it
         *                              <a href="MethodHandles.Lookup.html#secmgr">refuses access</a>
         * @throws NullPointerException if any argument is null
         */
        public MethodHandle findStaticGetter(Class<?> refc, String name, Class<?> type) throws NoSuchFieldException, IllegalAccessException {
            MemberName field = resolveOrFail(REF_getStatic, refc, name, type);
            checkSecurityManager(refc, field);  // stack walk magic: do not refactor
            return getDirectField(REF_getStatic, refc, field);
        }

        /**
         * Produces a method handle giving write access to a static field.
         * The type of the method handle will have a void return type.
         * The method handle will take a single
         * argument, of the field's value type, the value to be stored.
         * Access checking is performed immediately on behalf of the lookup class.
         * @param refc the class or interface from which the method is accessed
         * @param name the field's name
         * @param type the field's type
         * @return a method handle which can store values into the field
         * @throws NoSuchFieldException if the field does not exist
         * @throws IllegalAccessException if access checking fails, or if the field is not {@code static}
         * @exception SecurityException if a security manager is present and it
         *                              <a href="MethodHandles.Lookup.html#secmgr">refuses access</a>
         * @throws NullPointerException if any argument is null
         */
        public MethodHandle findStaticSetter(Class<?> refc, String name, Class<?> type) throws NoSuchFieldException, IllegalAccessException {
            MemberName field = resolveOrFail(REF_putStatic, refc, name, type);
            checkSecurityManager(refc, field);  // stack walk magic: do not refactor
            return getDirectField(REF_putStatic, refc, field);
        }

        /**
         * Produces an early-bound method handle for a non-static method.
         * The receiver must have a supertype {@code defc} in which a method
         * of the given name and type is accessible to the lookup class.
         * The method and all its argument types must be accessible to the lookup class.
         * The type of the method handle will be that of the method,
         * without any insertion of an additional receiver parameter.
         * The given receiver will be bound into the method handle,
         * so that every call to the method handle will invoke the
         * requested method on the given receiver.
         * <p>
         * The returned method handle will have
         * {@linkplain MethodHandle#asVarargsCollector variable arity} if and only if
         * the method's variable arity modifier bit ({@code 0x0080}) is set
         * <em>and</em> the trailing array argument is not the only argument.
         * (If the trailing array argument is the only argument,
         * the given receiver value will be bound to it.)
         * <p>
         * This is equivalent to the following code:
         * <blockquote><pre>
import static java.lang.invoke.MethodHandles.*;
import static java.lang.invoke.MethodType.*;
...
MethodHandle mh0 = lookup().{@link #findVirtual findVirtual}(defc, name, type);
MethodHandle mh1 = mh0.{@link MethodHandle#bindTo bindTo}(receiver);
MethodType mt1 = mh1.type();
if (mh0.isVarargsCollector())
  mh1 = mh1.asVarargsCollector(mt1.parameterType(mt1.parameterCount()-1));
return mh1;
         * </pre></blockquote>
         * where {@code defc} is either {@code receiver.getClass()} or a super
         * type of that class, in which the requested method is accessible
         * to the lookup class.
         * (Note that {@code bindTo} does not preserve variable arity.)
         * @param receiver the object from which the method is accessed
         * @param name the name of the method
         * @param type the type of the method, with the receiver argument omitted
         * @return the desired method handle
         * @throws NoSuchMethodException if the method does not exist
         * @throws IllegalAccessException if access checking fails
         *                                or if the method's variable arity modifier bit
         *                                is set and {@code asVarargsCollector} fails
         * @exception SecurityException if a security manager is present and it
         *                              <a href="MethodHandles.Lookup.html#secmgr">refuses access</a>
         * @throws NullPointerException if any argument is null
         */
        public MethodHandle bind(Object receiver, String name, MethodType type) throws NoSuchMethodException, IllegalAccessException {
            Class<? extends Object> refc = receiver.getClass(); // may get NPE
            MemberName method = resolveOrFail(REF_invokeSpecial, refc, name, type);
            checkSecurityManager(refc, method);  // stack walk magic: do not refactor
            Class<?> callerClass = findBoundCallerClass(method);  // stack walk magic: do not refactor
            MethodHandle mh = getDirectMethodNoRestrict(REF_invokeSpecial, refc, method, callerClass);
            return mh.bindReceiver(receiver).setVarargs(method);
        }

        /**
         * Makes a direct method handle to <i>m</i>, if the lookup class has permission.
         * If <i>m</i> is non-static, the receiver argument is treated as an initial argument.
         * If <i>m</i> is virtual, overriding is respected on every call.
         * Unlike the Core Reflection API, exceptions are <em>not</em> wrapped.
         * The type of the method handle will be that of the method,
         * with the receiver type prepended (but only if it is non-static).
         * If the method's {@code accessible} flag is not set,
         * access checking is performed immediately on behalf of the lookup class.
         * If <i>m</i> is not public, do not share the resulting handle with untrusted parties.
         * <p>
         * The returned method handle will have
         * {@linkplain MethodHandle#asVarargsCollector variable arity} if and only if
         * the method's variable arity modifier bit ({@code 0x0080}) is set.
         * @param m the reflected method
         * @return a method handle which can invoke the reflected method
         * @throws IllegalAccessException if access checking fails
         *                                or if the method's variable arity modifier bit
         *                                is set and {@code asVarargsCollector} fails
         * @throws NullPointerException if the argument is null
         */
        public MethodHandle unreflect(Method m) throws IllegalAccessException {
            MemberName method = new MemberName(m);
            byte refKind = method.getReferenceKind();
            if (refKind == REF_invokeSpecial)
                refKind = REF_invokeVirtual;
            assert(method.isMethod());
            Class<?> callerClass = findBoundCallerClass(method);  // stack walk magic: do not refactor
            Lookup lookup = m.isAccessible() ? IMPL_LOOKUP : this;
            return lookup.getDirectMethod(refKind, method.getDeclaringClass(), method, callerClass);
        }

        /**
         * Produces a method handle for a reflected method.
         * It will bypass checks for overriding methods on the receiver,
         * as if by a {@code invokespecial} instruction from within the {@code specialCaller}.
         * The type of the method handle will be that of the method,
         * with the special caller type prepended (and <em>not</em> the receiver of the method).
         * If the method's {@code accessible} flag is not set,
         * access checking is performed immediately on behalf of the lookup class,
         * as if {@code invokespecial} instruction were being linked.
         * <p>
         * The returned method handle will have
         * {@linkplain MethodHandle#asVarargsCollector variable arity} if and only if
         * the method's variable arity modifier bit ({@code 0x0080}) is set.
         * @param m the reflected method
         * @param specialCaller the class nominally calling the method
         * @return a method handle which can invoke the reflected method
         * @throws IllegalAccessException if access checking fails
         *                                or if the method's variable arity modifier bit
         *                                is set and {@code asVarargsCollector} fails
         * @throws NullPointerException if any argument is null
         */
        public MethodHandle unreflectSpecial(Method m, Class<?> specialCaller) throws IllegalAccessException {
            checkSpecialCaller(specialCaller);
            Lookup specialLookup = this.in(specialCaller);
            MemberName method = new MemberName(m, true);
            assert(method.isMethod());
            Class<?> callerClass = findBoundCallerClass(method);  // stack walk magic: do not refactor
            // ignore m.isAccessible:  this is a new kind of access
            return specialLookup.getDirectMethod(REF_invokeSpecial, method.getDeclaringClass(), method, callerClass);
        }

        /**
         * Produces a method handle for a reflected constructor.
         * The type of the method handle will be that of the constructor,
         * with the return type changed to the declaring class.
         * The method handle will perform a {@code newInstance} operation,
         * creating a new instance of the constructor's class on the
         * arguments passed to the method handle.
         * <p>
         * If the constructor's {@code accessible} flag is not set,
         * access checking is performed immediately on behalf of the lookup class.
         * <p>
         * The returned method handle will have
         * {@linkplain MethodHandle#asVarargsCollector variable arity} if and only if
         * the constructor's variable arity modifier bit ({@code 0x0080}) is set.
         * @param c the reflected constructor
         * @return a method handle which can invoke the reflected constructor
         * @throws IllegalAccessException if access checking fails
         *                                or if the method's variable arity modifier bit
         *                                is set and {@code asVarargsCollector} fails
         * @throws NullPointerException if the argument is null
         */
        @SuppressWarnings("rawtypes")  // Will be Constructor<?> after JSR 292 MR
        public MethodHandle unreflectConstructor(Constructor c) throws IllegalAccessException {
            MemberName ctor = new MemberName(c);
            assert(ctor.isConstructor());
<<<<<<< HEAD
            Lookup lookup = c.isAccessible() ? IMPL_LOOKUP : this;
            return lookup.getDirectConstructor(ctor.getDeclaringClass(), ctor);
=======
            MethodHandle rawCtor;
            if (c.isAccessible()) {
                rawCtor = MethodHandleImpl.findMethod(ctor, false, /*no lookupClass*/ null);
            } else {
                checkAccess(c.getDeclaringClass(), ctor, false /* is_setter */);
                rawCtor = MethodHandleImpl.findMethod(ctor, false, lookupClassOrNull());
            }
            assert(!MethodHandleNatives.isCallerSensitive(ctor));  // maybeBindCaller not relevant here
            MethodHandle allocator = MethodHandleImpl.makeAllocator(rawCtor);
            return fixVarargs(allocator, rawCtor);
>>>>>>> 368e7113
        }

        /**
         * Produces a method handle giving read access to a reflected field.
         * The type of the method handle will have a return type of the field's
         * value type.
         * If the field is static, the method handle will take no arguments.
         * Otherwise, its single argument will be the instance containing
         * the field.
         * If the field's {@code accessible} flag is not set,
         * access checking is performed immediately on behalf of the lookup class.
         * @param f the reflected field
         * @return a method handle which can load values from the reflected field
         * @throws IllegalAccessException if access checking fails
         * @throws NullPointerException if the argument is null
         */
        public MethodHandle unreflectGetter(Field f) throws IllegalAccessException {
            return unreflectField(f, false);
        }
        private MethodHandle unreflectField(Field f, boolean isSetter) throws IllegalAccessException {
            MemberName field = new MemberName(f, isSetter);
            assert(isSetter
                    ? MethodHandleNatives.refKindIsSetter(field.getReferenceKind())
                    : MethodHandleNatives.refKindIsGetter(field.getReferenceKind()));
            Lookup lookup = f.isAccessible() ? IMPL_LOOKUP : this;
            return lookup.getDirectField(field.getReferenceKind(), f.getDeclaringClass(), field);
        }

        /**
         * Produces a method handle giving write access to a reflected field.
         * The type of the method handle will have a void return type.
         * If the field is static, the method handle will take a single
         * argument, of the field's value type, the value to be stored.
         * Otherwise, the two arguments will be the instance containing
         * the field, and the value to be stored.
         * If the field's {@code accessible} flag is not set,
         * access checking is performed immediately on behalf of the lookup class.
         * @param f the reflected field
         * @return a method handle which can store values into the reflected field
         * @throws IllegalAccessException if access checking fails
         * @throws NullPointerException if the argument is null
         */
        public MethodHandle unreflectSetter(Field f) throws IllegalAccessException {
            return unreflectField(f, true);
        }

        /// Helper methods, all package-private.

        MemberName resolveOrFail(byte refKind, Class<?> refc, String name, Class<?> type) throws NoSuchFieldException, IllegalAccessException {
            checkSymbolicClass(refc);  // do this before attempting to resolve
            name.getClass(); type.getClass();  // NPE
            return IMPL_NAMES.resolveOrFail(refKind, new MemberName(refc, name, type, refKind), lookupClassOrNull(),
                                            NoSuchFieldException.class);
        }

        MemberName resolveOrFail(byte refKind, Class<?> refc, String name, MethodType type) throws NoSuchMethodException, IllegalAccessException {
            checkSymbolicClass(refc);  // do this before attempting to resolve
            name.getClass(); type.getClass();  // NPE
            return IMPL_NAMES.resolveOrFail(refKind, new MemberName(refc, name, type, refKind), lookupClassOrNull(),
                                            NoSuchMethodException.class);
        }

        void checkSymbolicClass(Class<?> refc) throws IllegalAccessException {
            Class<?> caller = lookupClassOrNull();
            if (caller != null && !VerifyAccess.isClassAccessible(refc, caller, allowedModes))
                throw new MemberName(refc).makeAccessException("symbolic reference class is not public", this);
        }

        /**
         * Find my trustable caller class if m is a caller sensitive method.
         * If this lookup object has private access, then the caller class is the lookupClass.
         * Otherwise, it is the caller of the currently executing public API method (e.g., findVirtual).
         * This is the same caller class as is used by checkSecurityManager.
         * This function performs stack walk magic: do not refactor it.
         */
        Class<?> findBoundCallerClass(MemberName m) {
            Class<?> callerClass = null;
            if (MethodHandleNatives.isCallerSensitive(m)) {
                // Do not refactor this to a more "logical" place, since it is stack walk magic.
                // Note that this is the same expression as in Step 2 below in checkSecurityManager.
                callerClass = ((allowedModes & PRIVATE) != 0
                               ? lookupClass  // for strong access modes, no extra check
                               // next line does stack walk magic; do not refactor:
                               : getCallerClassAtEntryPoint(true));
            }
            return callerClass;
        }
        /**
         * Perform necessary <a href="MethodHandles.Lookup.html#secmgr">access checks</a>.
         * Determines a trustable caller class to compare with refc, the symbolic reference class.
         * If this lookup object has private access, then the caller class is the lookupClass.
         * Otherwise, it is the caller of the currently executing public API method (e.g., findVirtual).
         * This function performs stack walk magic: do not refactor it.
         */
        void checkSecurityManager(Class<?> refc, MemberName m) {
            SecurityManager smgr = System.getSecurityManager();
            if (smgr == null)  return;
            if (allowedModes == TRUSTED)  return;
            // Step 1:
            smgr.checkMemberAccess(refc, Member.PUBLIC);
            // Step 2:
            Class<?> callerClass = ((allowedModes & PRIVATE) != 0
                                    ? lookupClass  // for strong access modes, no extra check
                                    // next line does stack walk magic; do not refactor:
                                    : getCallerClassAtEntryPoint(true));
            if (!VerifyAccess.classLoaderIsAncestor(lookupClass, refc) ||
                (callerClass != lookupClass &&
                 !VerifyAccess.classLoaderIsAncestor(callerClass, refc)))
                smgr.checkPackageAccess(VerifyAccess.getPackageName(refc));
            // Step 3:
            if (m.isPublic()) return;
            Class<?> defc = m.getDeclaringClass();
            smgr.checkMemberAccess(defc, Member.DECLARED);  // STACK WALK HERE
            // Step 4:
            if (defc != refc)
                smgr.checkPackageAccess(VerifyAccess.getPackageName(defc));

            // Comment from SM.checkMemberAccess, where which=DECLARED:
            /*
             * stack depth of 4 should be the caller of one of the
             * methods in java.lang.Class that invoke checkMember
             * access. The stack should look like:
             *
             * someCaller                        [3]
             * java.lang.Class.someReflectionAPI [2]
             * java.lang.Class.checkMemberAccess [1]
             * SecurityManager.checkMemberAccess [0]
             *
             */
            // For us it is this stack:
            // someCaller                        [3]
            // Lookup.findSomeMember             [2]
            // Lookup.checkSecurityManager       [1]
            // SecurityManager.checkMemberAccess [0]
        }

        void checkMethod(byte refKind, Class<?> refc, MemberName m) throws IllegalAccessException {
            boolean wantStatic = (refKind == REF_invokeStatic);
            String message;
            if (m.isConstructor())
                message = "expected a method, not a constructor";
            else if (!m.isMethod())
                message = "expected a method";
            else if (wantStatic != m.isStatic())
                message = wantStatic ? "expected a static method" : "expected a non-static method";
            else
<<<<<<< HEAD
                { checkAccess(refKind, refc, m); return; }
            throw m.makeAccessException(message, this);
        }

        void checkField(byte refKind, Class<?> refc, MemberName m) throws IllegalAccessException {
            boolean wantStatic = !MethodHandleNatives.refKindHasReceiver(refKind);
            String message;
            if (wantStatic != m.isStatic())
                message = wantStatic ? "expected a static field" : "expected a non-static field";
            else
                { checkAccess(refKind, refc, m); return; }
            throw m.makeAccessException(message, this);
        }

        void checkAccess(byte refKind, Class<?> refc, MemberName m) throws IllegalAccessException {
            assert(m.referenceKindIsConsistentWith(refKind) &&
                   MethodHandleNatives.refKindIsValid(refKind) &&
                   (MethodHandleNatives.refKindIsField(refKind) == m.isField()));
            int allowedModes = this.allowedModes;
            if (allowedModes == TRUSTED)  return;
            int mods = m.getModifiers();
            if (Modifier.isFinal(mods) &&
                    MethodHandleNatives.refKindIsSetter(refKind))
                throw m.makeAccessException("unexpected set of a final field", this);
=======
                { checkAccess(refc, m, false /* is_setter */); return; }
            throw m.makeAccessException(message, this);
        }

        void checkAccess(Class<?> refc, MemberName m, boolean isSetter) throws IllegalAccessException {
            int allowedModes = this.allowedModes;
            if (allowedModes == TRUSTED)  return;
            int mods = m.getModifiers();
            if (m.isField() && Modifier.isFinal(mods) && isSetter) {
              throw m.makeAccessException("unexpected set of a final field", this);
            }
>>>>>>> 368e7113
            if (Modifier.isPublic(mods) && Modifier.isPublic(refc.getModifiers()) && allowedModes != 0)
                return;  // common case
            int requestedModes = fixmods(mods);  // adjust 0 => PACKAGE
            if ((requestedModes & allowedModes) != 0) {
                if (VerifyAccess.isMemberAccessible(refc, m.getDeclaringClass(),
                                                    mods, lookupClass(), allowedModes))
                    return;
            } else {
                // Protected members can also be checked as if they were package-private.
                if ((requestedModes & PROTECTED) != 0 && (allowedModes & PACKAGE) != 0
                        && VerifyAccess.isSamePackage(m.getDeclaringClass(), lookupClass()))
                    return;
            }
            throw m.makeAccessException(accessFailedMessage(refc, m), this);
        }

        String accessFailedMessage(Class<?> refc, MemberName m) {
            Class<?> defc = m.getDeclaringClass();
            int mods = m.getModifiers();
            // check the class first:
            boolean classOK = (Modifier.isPublic(defc.getModifiers()) &&
                               (defc == refc ||
                                Modifier.isPublic(refc.getModifiers())));
            if (!classOK && (allowedModes & PACKAGE) != 0) {
                classOK = (VerifyAccess.isClassAccessible(defc, lookupClass(), ALL_MODES) &&
                           (defc == refc ||
                            VerifyAccess.isClassAccessible(refc, lookupClass(), ALL_MODES)));
            }
            if (!classOK)
                return "class is not public";
            if (Modifier.isPublic(mods))
                return "access to public member failed";  // (how?)
            if (Modifier.isPrivate(mods))
                return "member is private";
            if (Modifier.isProtected(mods))
                return "member is protected";
            return "member is private to package";
        }

        private static final boolean ALLOW_NESTMATE_ACCESS = false;

        private void checkSpecialCaller(Class<?> specialCaller) throws IllegalAccessException {
            int allowedModes = this.allowedModes;
            if (allowedModes == TRUSTED)  return;
            if ((allowedModes & PRIVATE) == 0
                || (specialCaller != lookupClass()
                    && !(ALLOW_NESTMATE_ACCESS &&
                         VerifyAccess.isSamePackageMember(specialCaller, lookupClass()))))
                throw new MemberName(specialCaller).
                    makeAccessException("no private access for invokespecial", this);
        }

        private boolean restrictProtectedReceiver(MemberName method) {
            // The accessing class only has the right to use a protected member
            // on itself or a subclass.  Enforce that restriction, from JVMS 5.4.4, etc.
            if (!method.isProtected() || method.isStatic()
                || allowedModes == TRUSTED
                || method.getDeclaringClass() == lookupClass()
                || VerifyAccess.isSamePackage(method.getDeclaringClass(), lookupClass())
                || (ALLOW_NESTMATE_ACCESS &&
                    VerifyAccess.isSamePackageMember(method.getDeclaringClass(), lookupClass())))
                return false;
            return true;
        }
        private MethodHandle restrictReceiver(MemberName method, MethodHandle mh, Class<?> caller) throws IllegalAccessException {
            assert(!method.isStatic());
            // receiver type of mh is too wide; narrow to caller
            if (!method.getDeclaringClass().isAssignableFrom(caller)) {
                throw method.makeAccessException("caller class must be a subclass below the method", caller);
            }
            MethodType rawType = mh.type();
            if (rawType.parameterType(0) == caller)  return mh;
            MethodType narrowType = rawType.changeParameterType(0, caller);
            return mh.viewAsType(narrowType);
        }

        private MethodHandle getDirectMethod(byte refKind, Class<?> refc, MemberName method, Class<?> callerClass) throws IllegalAccessException {
            return getDirectMethodCommon(refKind, refc, method,
                    (refKind == REF_invokeSpecial ||
                        (MethodHandleNatives.refKindHasReceiver(refKind) &&
                            restrictProtectedReceiver(method))), callerClass);
        }
        private MethodHandle getDirectMethodNoRestrict(byte refKind, Class<?> refc, MemberName method, Class<?> callerClass) throws IllegalAccessException {
            return getDirectMethodCommon(refKind, refc, method, false, callerClass);
        }
        private MethodHandle getDirectMethodCommon(byte refKind, Class<?> refc, MemberName method,
                                                   boolean doRestrict, Class<?> callerClass) throws IllegalAccessException {
            checkMethod(refKind, refc, method);
            if (method.isMethodHandleInvoke())
                return fakeMethodHandleInvoke(method);
            MethodHandle mh = DirectMethodHandle.make(refc, method);
            mh = maybeBindCaller(method, mh, callerClass);
            mh = mh.setVarargs(method);
            if (doRestrict)
                mh = restrictReceiver(method, mh, lookupClass());
            return mh;
        }
        private MethodHandle fakeMethodHandleInvoke(MemberName method) {
            return throwException(method.getReturnType(), UnsupportedOperationException.class);
        }
        private MethodHandle maybeBindCaller(MemberName method, MethodHandle mh,
                                             Class<?> callerClass)
                                             throws IllegalAccessException {
            if (allowedModes == TRUSTED || !MethodHandleNatives.isCallerSensitive(method))
                return mh;
            Class<?> hostClass = lookupClass;
            if ((allowedModes & PRIVATE) == 0)  // caller must use full-power lookup
                hostClass = callerClass;  // callerClass came from a security manager style stack walk
            MethodHandle cbmh = MethodHandleImpl.bindCaller(mh, hostClass);
            // Note: caller will apply varargs after this step happens.
            return cbmh;
        }
<<<<<<< HEAD
        private MethodHandle getDirectField(byte refKind, Class<?> refc, MemberName field) throws IllegalAccessException {
            checkField(refKind, refc, field);
            MethodHandle mh = DirectMethodHandle.make(refc, field);
            boolean doRestrict = (MethodHandleNatives.refKindHasReceiver(refKind) &&
                                    restrictProtectedReceiver(field));
            if (doRestrict)
                mh = restrictReceiver(field, mh, lookupClass());
            return mh;
        }
        private MethodHandle getDirectConstructor(Class<?> refc, MemberName ctor) throws IllegalAccessException {
            assert(ctor.isConstructor());
            checkAccess(REF_newInvokeSpecial, refc, ctor);
            assert(!MethodHandleNatives.isCallerSensitive(ctor));  // maybeBindCaller not relevant here
            return DirectMethodHandle.make(ctor).setVarargs(ctor);
=======

        MethodHandle makeAccessor(Class<?> refc, MemberName field,
                                  boolean trusted, boolean isSetter,
                                  int checkStatic) throws IllegalAccessException {
            assert(field.isField());
            if (checkStatic >= 0 && (checkStatic != 0) != field.isStatic())
                throw field.makeAccessException((checkStatic != 0)
                                                ? "expected a static field"
                                                : "expected a non-static field", this);
            if (trusted)
                return MethodHandleImpl.accessField(field, isSetter, /*no lookupClass*/ null);
            checkAccess(refc, field, isSetter);
            MethodHandle mh = MethodHandleImpl.accessField(field, isSetter, lookupClassOrNull());
            return restrictProtectedReceiver(field, mh);
>>>>>>> 368e7113
        }

        /** Hook called from the JVM (via MethodHandleNatives) to link MH constants:
         */
        /*non-public*/
        MethodHandle linkMethodHandleConstant(byte refKind, Class<?> defc, String name, Object type) throws ReflectiveOperationException {
            MemberName resolved = null;
            if (type instanceof MemberName) {
                resolved = (MemberName) type;
                if (!resolved.isResolved())  throw new InternalError("unresolved MemberName");
                assert(name == null || name.equals(resolved.getName()));
            }
            if (MethodHandleNatives.refKindIsField(refKind)) {
                MemberName field = (resolved != null) ? resolved
                        : resolveOrFail(refKind, defc, name, (Class<?>) type);
                return getDirectField(refKind, defc, field);
            } else if (MethodHandleNatives.refKindIsMethod(refKind)) {
                MemberName method = (resolved != null) ? resolved
                        : resolveOrFail(refKind, defc, name, (MethodType) type);
                return getDirectMethod(refKind, defc, method, lookupClass);
            } else if (refKind == REF_newInvokeSpecial) {
                assert(name == null || name.equals("<init>"));
                MemberName ctor = (resolved != null) ? resolved
                        : resolveOrFail(REF_newInvokeSpecial, defc, name, (MethodType) type);
                return getDirectConstructor(defc, ctor);
            }
            // oops
            throw new ReflectiveOperationException("bad MethodHandle constant #"+refKind+" "+name+" : "+type);
        }
    }

    /**
     * Produces a method handle giving read access to elements of an array.
     * The type of the method handle will have a return type of the array's
     * element type.  Its first argument will be the array type,
     * and the second will be {@code int}.
     * @param arrayClass an array type
     * @return a method handle which can load values from the given array type
     * @throws NullPointerException if the argument is null
     * @throws  IllegalArgumentException if arrayClass is not an array type
     */
    public static
    MethodHandle arrayElementGetter(Class<?> arrayClass) throws IllegalArgumentException {
        return MethodHandleImpl.makeArrayElementAccessor(arrayClass, false);
    }

    /**
     * Produces a method handle giving write access to elements of an array.
     * The type of the method handle will have a void return type.
     * Its last argument will be the array's element type.
     * The first and second arguments will be the array type and int.
     * @return a method handle which can store values into the array type
     * @throws NullPointerException if the argument is null
     * @throws IllegalArgumentException if arrayClass is not an array type
     */
    public static
    MethodHandle arrayElementSetter(Class<?> arrayClass) throws IllegalArgumentException {
        return MethodHandleImpl.makeArrayElementAccessor(arrayClass, true);
    }

    /// method handle invocation (reflective style)

    /**
     * Produces a method handle which will invoke any method handle of the
     * given {@code type}, with a given number of trailing arguments replaced by
     * a single trailing {@code Object[]} array.
     * The resulting invoker will be a method handle with the following
     * arguments:
     * <ul>
     * <li>a single {@code MethodHandle} target
     * <li>zero or more leading values (counted by {@code leadingArgCount})
     * <li>an {@code Object[]} array containing trailing arguments
     * </ul>
     * <p>
     * The invoker will invoke its target like a call to {@link MethodHandle#invoke invoke} with
     * the indicated {@code type}.
     * That is, if the target is exactly of the given {@code type}, it will behave
     * like {@code invokeExact}; otherwise it behave as if {@link MethodHandle#asType asType}
     * is used to convert the target to the required {@code type}.
     * <p>
     * The type of the returned invoker will not be the given {@code type}, but rather
     * will have all parameters except the first {@code leadingArgCount}
     * replaced by a single array of type {@code Object[]}, which will be
     * the final parameter.
     * <p>
     * Before invoking its target, the invoker will spread the final array, apply
     * reference casts as necessary, and unbox and widen primitive arguments.
     * <p>
     * This method is equivalent to the following code (though it may be more efficient):
     * <p><blockquote><pre>
MethodHandle invoker = MethodHandles.invoker(type);
int spreadArgCount = type.parameterCount() - leadingArgCount;
invoker = invoker.asSpreader(Object[].class, spreadArgCount);
return invoker;
     * </pre></blockquote>
     * <p>
     * This method throws no reflective or security exceptions.
     * @param type the desired target type
     * @param leadingArgCount number of fixed arguments, to be passed unchanged to the target
     * @return a method handle suitable for invoking any method handle of the given type
     * @throws NullPointerException if {@code type} is null
     * @throws IllegalArgumentException if {@code leadingArgCount} is not in
     *                  the range from 0 to {@code type.parameterCount()} inclusive
     */
    static public
    MethodHandle spreadInvoker(MethodType type, int leadingArgCount) {
        if (leadingArgCount < 0 || leadingArgCount > type.parameterCount())
            throw new IllegalArgumentException("bad argument count "+leadingArgCount);
        return type.invokers().spreadInvoker(leadingArgCount);
    }

    /**
     * Produces a special <em>invoker method handle</em> which can be used to
     * invoke any method handle of the given type, as if by {@link MethodHandle#invokeExact invokeExact}.
     * The resulting invoker will have a type which is
     * exactly equal to the desired type, except that it will accept
     * an additional leading argument of type {@code MethodHandle}.
     * <p>
     * This method is equivalent to the following code (though it may be more efficient):
     * <p><blockquote><pre>
publicLookup().findVirtual(MethodHandle.class, "invokeExact", type)
     * </pre></blockquote>
     *
     * <p style="font-size:smaller;">
     * <em>Discussion:</em>
     * Invoker method handles can be useful when working with variable method handles
     * of unknown types.
     * For example, to emulate an {@code invokeExact} call to a variable method
     * handle {@code M}, extract its type {@code T},
     * look up the invoker method {@code X} for {@code T},
     * and call the invoker method, as {@code X.invoke(T, A...)}.
     * (It would not work to call {@code X.invokeExact}, since the type {@code T}
     * is unknown.)
     * If spreading, collecting, or other argument transformations are required,
     * they can be applied once to the invoker {@code X} and reused on many {@code M}
     * method handle values, as long as they are compatible with the type of {@code X}.
     * <p>
     * <em>(Note:  The invoker method is not available via the Core Reflection API.
     * An attempt to call {@linkplain java.lang.reflect.Method#invoke java.lang.reflect.Method.invoke}
     * on the declared {@code invokeExact} or {@code invoke} method will raise an
     * {@link java.lang.UnsupportedOperationException UnsupportedOperationException}.)</em>
     * <p>
     * This method throws no reflective or security exceptions.
     * @param type the desired target type
     * @return a method handle suitable for invoking any method handle of the given type
     */
    static public
    MethodHandle exactInvoker(MethodType type) {
        return type.invokers().exactInvoker();
    }

    /**
     * Produces a special <em>invoker method handle</em> which can be used to
     * invoke any method handle compatible with the given type, as if by {@link MethodHandle#invoke invoke}.
     * The resulting invoker will have a type which is
     * exactly equal to the desired type, except that it will accept
     * an additional leading argument of type {@code MethodHandle}.
     * <p>
     * Before invoking its target, if the target differs from the expected type,
     * the invoker will apply reference casts as
     * necessary and box, unbox, or widen primitive values, as if by {@link MethodHandle#asType asType}.
     * Similarly, the return value will be converted as necessary.
     * If the target is a {@linkplain MethodHandle#asVarargsCollector variable arity method handle},
     * the required arity conversion will be made, again as if by {@link MethodHandle#asType asType}.
     * <p>
     * A {@linkplain MethodType#genericMethodType general method type},
     * mentions only {@code Object} arguments and return values.
     * An invoker for such a type is capable of calling any method handle
     * of the same arity as the general type.
     * <p>
     * This method is equivalent to the following code (though it may be more efficient):
     * <p><blockquote><pre>
publicLookup().findVirtual(MethodHandle.class, "invoke", type)
     * </pre></blockquote>
     * <p>
     * This method throws no reflective or security exceptions.
     * @param type the desired target type
     * @return a method handle suitable for invoking any method handle convertible to the given type
     */
    static public
    MethodHandle invoker(MethodType type) {
        return type.invokers().generalInvoker();
    }

    static /*non-public*/
    MethodHandle basicInvoker(MethodType type) {
        return type.form().basicInvoker();
    }

     /// method handle modification (creation from other method handles)

    /**
     * Produces a method handle which adapts the type of the
     * given method handle to a new type by pairwise argument and return type conversion.
     * The original type and new type must have the same number of arguments.
     * The resulting method handle is guaranteed to report a type
     * which is equal to the desired new type.
     * <p>
     * If the original type and new type are equal, returns target.
     * <p>
     * The same conversions are allowed as for {@link MethodHandle#asType MethodHandle.asType},
     * and some additional conversions are also applied if those conversions fail.
     * Given types <em>T0</em>, <em>T1</em>, one of the following conversions is applied
     * if possible, before or instead of any conversions done by {@code asType}:
     * <ul>
     * <li>If <em>T0</em> and <em>T1</em> are references, and <em>T1</em> is an interface type,
     *     then the value of type <em>T0</em> is passed as a <em>T1</em> without a cast.
     *     (This treatment of interfaces follows the usage of the bytecode verifier.)
     * <li>If <em>T0</em> is boolean and <em>T1</em> is another primitive,
     *     the boolean is converted to a byte value, 1 for true, 0 for false.
     *     (This treatment follows the usage of the bytecode verifier.)
     * <li>If <em>T1</em> is boolean and <em>T0</em> is another primitive,
     *     <em>T0</em> is converted to byte via Java casting conversion (JLS 5.5),
     *     and the low order bit of the result is tested, as if by {@code (x & 1) != 0}.
     * <li>If <em>T0</em> and <em>T1</em> are primitives other than boolean,
     *     then a Java casting conversion (JLS 5.5) is applied.
     *     (Specifically, <em>T0</em> will convert to <em>T1</em> by
     *     widening and/or narrowing.)
     * <li>If <em>T0</em> is a reference and <em>T1</em> a primitive, an unboxing
     *     conversion will be applied at runtime, possibly followed
     *     by a Java casting conversion (JLS 5.5) on the primitive value,
     *     possibly followed by a conversion from byte to boolean by testing
     *     the low-order bit.
     * <li>If <em>T0</em> is a reference and <em>T1</em> a primitive,
     *     and if the reference is null at runtime, a zero value is introduced.
     * </ul>
     * @param target the method handle to invoke after arguments are retyped
     * @param newType the expected type of the new method handle
     * @return a method handle which delegates to the target after performing
     *           any necessary argument conversions, and arranges for any
     *           necessary return value conversions
     * @throws NullPointerException if either argument is null
     * @throws WrongMethodTypeException if the conversion cannot be made
     * @see MethodHandle#asType
     */
    public static
    MethodHandle explicitCastArguments(MethodHandle target, MethodType newType) {
        if (!target.type().isCastableTo(newType)) {
            throw new WrongMethodTypeException("cannot explicitly cast "+target+" to "+newType);
        }
        return MethodHandleImpl.makePairwiseConvert(target, newType, 2);
    }

    /**
     * Produces a method handle which adapts the calling sequence of the
     * given method handle to a new type, by reordering the arguments.
     * The resulting method handle is guaranteed to report a type
     * which is equal to the desired new type.
     * <p>
     * The given array controls the reordering.
     * Call {@code #I} the number of incoming parameters (the value
     * {@code newType.parameterCount()}, and call {@code #O} the number
     * of outgoing parameters (the value {@code target.type().parameterCount()}).
     * Then the length of the reordering array must be {@code #O},
     * and each element must be a non-negative number less than {@code #I}.
     * For every {@code N} less than {@code #O}, the {@code N}-th
     * outgoing argument will be taken from the {@code I}-th incoming
     * argument, where {@code I} is {@code reorder[N]}.
     * <p>
     * No argument or return value conversions are applied.
     * The type of each incoming argument, as determined by {@code newType},
     * must be identical to the type of the corresponding outgoing parameter
     * or parameters in the target method handle.
     * The return type of {@code newType} must be identical to the return
     * type of the original target.
     * <p>
     * The reordering array need not specify an actual permutation.
     * An incoming argument will be duplicated if its index appears
     * more than once in the array, and an incoming argument will be dropped
     * if its index does not appear in the array.
     * As in the case of {@link #dropArguments(MethodHandle,int,List) dropArguments},
     * incoming arguments which are not mentioned in the reordering array
     * are may be any type, as determined only by {@code newType}.
     * <blockquote><pre>
import static java.lang.invoke.MethodHandles.*;
import static java.lang.invoke.MethodType.*;
...
MethodType intfn1 = methodType(int.class, int.class);
MethodType intfn2 = methodType(int.class, int.class, int.class);
MethodHandle sub = ... {int x, int y => x-y} ...;
assert(sub.type().equals(intfn2));
MethodHandle sub1 = permuteArguments(sub, intfn2, 0, 1);
MethodHandle rsub = permuteArguments(sub, intfn2, 1, 0);
assert((int)rsub.invokeExact(1, 100) == 99);
MethodHandle add = ... {int x, int y => x+y} ...;
assert(add.type().equals(intfn2));
MethodHandle twice = permuteArguments(add, intfn1, 0, 0);
assert(twice.type().equals(intfn1));
assert((int)twice.invokeExact(21) == 42);
     * </pre></blockquote>
     * @param target the method handle to invoke after arguments are reordered
     * @param newType the expected type of the new method handle
     * @param reorder an index array which controls the reordering
     * @return a method handle which delegates to the target after it
     *           drops unused arguments and moves and/or duplicates the other arguments
     * @throws NullPointerException if any argument is null
     * @throws IllegalArgumentException if the index array length is not equal to
     *                  the arity of the target, or if any index array element
     *                  not a valid index for a parameter of {@code newType},
     *                  or if two corresponding parameter types in
     *                  {@code target.type()} and {@code newType} are not identical,
     */
    public static
    MethodHandle permuteArguments(MethodHandle target, MethodType newType, int... reorder) {
        checkReorder(reorder, newType, target.type());
        return target.permuteArguments(newType, reorder);
    }

    private static void checkReorder(int[] reorder, MethodType newType, MethodType oldType) {
        if (newType.returnType() != oldType.returnType())
            throw newIllegalArgumentException("return types do not match",
                    oldType, newType);
        if (reorder.length == oldType.parameterCount()) {
            int limit = newType.parameterCount();
            boolean bad = false;
            for (int j = 0; j < reorder.length; j++) {
                int i = reorder[j];
                if (i < 0 || i >= limit) {
                    bad = true; break;
                }
                Class<?> src = newType.parameterType(i);
                Class<?> dst = oldType.parameterType(j);
                if (src != dst)
                    throw newIllegalArgumentException("parameter types do not match after reorder",
                            oldType, newType);
            }
            if (!bad)  return;
        }
        throw newIllegalArgumentException("bad reorder array: "+Arrays.toString(reorder));
    }

    /**
     * Produces a method handle of the requested return type which returns the given
     * constant value every time it is invoked.
     * <p>
     * Before the method handle is returned, the passed-in value is converted to the requested type.
     * If the requested type is primitive, widening primitive conversions are attempted,
     * else reference conversions are attempted.
     * <p>The returned method handle is equivalent to {@code identity(type).bindTo(value)}.
     * @param type the return type of the desired method handle
     * @param value the value to return
     * @return a method handle of the given return type and no arguments, which always returns the given value
     * @throws NullPointerException if the {@code type} argument is null
     * @throws ClassCastException if the value cannot be converted to the required return type
     * @throws IllegalArgumentException if the given type is {@code void.class}
     */
    public static
    MethodHandle constant(Class<?> type, Object value) {
        if (type.isPrimitive()) {
            if (type == void.class)
                throw newIllegalArgumentException("void type");
            Wrapper w = Wrapper.forPrimitiveType(type);
            return insertArguments(identity(type), 0, w.convert(value, type));
        } else {
            return identity(type).bindTo(type.cast(value));
        }
    }

    /**
     * Produces a method handle which returns its sole argument when invoked.
     * @param type the type of the sole parameter and return value of the desired method handle
     * @return a unary method handle which accepts and returns the given type
     * @throws NullPointerException if the argument is null
     * @throws IllegalArgumentException if the given type is {@code void.class}
     */
    public static
    MethodHandle identity(Class<?> type) {
        if (type == void.class)
            throw newIllegalArgumentException("void type");
        else if (type == Object.class)
            return ValueConversions.identity();
        else if (type.isPrimitive())
            return ValueConversions.identity(Wrapper.forPrimitiveType(type));
        else
            return MethodHandleImpl.makeReferenceIdentity(type);
    }

    /**
     * Provides a target method handle with one or more <em>bound arguments</em>
     * in advance of the method handle's invocation.
     * The formal parameters to the target corresponding to the bound
     * arguments are called <em>bound parameters</em>.
     * Returns a new method handle which saves away the bound arguments.
     * When it is invoked, it receives arguments for any non-bound parameters,
     * binds the saved arguments to their corresponding parameters,
     * and calls the original target.
     * <p>
     * The type of the new method handle will drop the types for the bound
     * parameters from the original target type, since the new method handle
     * will no longer require those arguments to be supplied by its callers.
     * <p>
     * Each given argument object must match the corresponding bound parameter type.
     * If a bound parameter type is a primitive, the argument object
     * must be a wrapper, and will be unboxed to produce the primitive value.
     * <p>
     * The {@code pos} argument selects which parameters are to be bound.
     * It may range between zero and <i>N-L</i> (inclusively),
     * where <i>N</i> is the arity of the target method handle
     * and <i>L</i> is the length of the values array.
     * @param target the method handle to invoke after the argument is inserted
     * @param pos where to insert the argument (zero for the first)
     * @param values the series of arguments to insert
     * @return a method handle which inserts an additional argument,
     *         before calling the original method handle
     * @throws NullPointerException if the target or the {@code values} array is null
     * @see MethodHandle#bindTo
     */
    public static
    MethodHandle insertArguments(MethodHandle target, int pos, Object... values) {
        int insCount = values.length;
        MethodType oldType = target.type();
        int outargs = oldType.parameterCount();
        int inargs  = outargs - insCount;
        if (inargs < 0)
            throw newIllegalArgumentException("too many values to insert");
        if (pos < 0 || pos > inargs)
            throw newIllegalArgumentException("no argument type to append");
        MethodHandle result = target;
        for (int i = 0; i < insCount; i++) {
            Object value = values[i];
            Class<?> ptype = oldType.parameterType(pos+i);
            if (ptype.isPrimitive()) {
                char btype = 'I';
                Wrapper w = Wrapper.forPrimitiveType(ptype);
                switch (w) {
                case LONG:    btype = 'J'; break;
                case FLOAT:   btype = 'F'; break;
                case DOUBLE:  btype = 'D'; break;
                }
                // perform unboxing and/or primitive conversion
                value = w.convert(value, ptype);
                result = result.bindArgument(pos, btype, value);
                continue;
            }
            value = ptype.cast(value);  // throw CCE if needed
            if (pos == 0) {
                result = result.bindReceiver(value);
            } else {
                result = result.bindArgument(pos, 'L', value);
            }
        }
        return result;
    }

    /**
     * Produces a method handle which will discard some dummy arguments
     * before calling some other specified <i>target</i> method handle.
     * The type of the new method handle will be the same as the target's type,
     * except it will also include the dummy argument types,
     * at some given position.
     * <p>
     * The {@code pos} argument may range between zero and <i>N</i>,
     * where <i>N</i> is the arity of the target.
     * If {@code pos} is zero, the dummy arguments will precede
     * the target's real arguments; if {@code pos} is <i>N</i>
     * they will come after.
     * <p>
     * <b>Example:</b>
     * <p><blockquote><pre>
import static java.lang.invoke.MethodHandles.*;
import static java.lang.invoke.MethodType.*;
...
MethodHandle cat = lookup().findVirtual(String.class,
  "concat", methodType(String.class, String.class));
assertEquals("xy", (String) cat.invokeExact("x", "y"));
MethodType bigType = cat.type().insertParameterTypes(0, int.class, String.class);
MethodHandle d0 = dropArguments(cat, 0, bigType.parameterList().subList(0,2));
assertEquals(bigType, d0.type());
assertEquals("yz", (String) d0.invokeExact(123, "x", "y", "z"));
     * </pre></blockquote>
     * <p>
     * This method is also equivalent to the following code:
     * <p><blockquote><pre>
     * {@link #dropArguments(MethodHandle,int,Class...) dropArguments}(target, pos, valueTypes.toArray(new Class[0]))
     * </pre></blockquote>
     * @param target the method handle to invoke after the arguments are dropped
     * @param valueTypes the type(s) of the argument(s) to drop
     * @param pos position of first argument to drop (zero for the leftmost)
     * @return a method handle which drops arguments of the given types,
     *         before calling the original method handle
     * @throws NullPointerException if the target is null,
     *                              or if the {@code valueTypes} list or any of its elements is null
     * @throws IllegalArgumentException if any element of {@code valueTypes} is {@code void.class},
     *                  or if {@code pos} is negative or greater than the arity of the target,
     *                  or if the new method handle's type would have too many parameters
     */
    public static
    MethodHandle dropArguments(MethodHandle target, int pos, List<Class<?>> valueTypes) {
        MethodType oldType = target.type();  // get NPE
        int dropped = valueTypes.size();
        MethodType.checkSlotCount(dropped);
        if (dropped == 0)  return target;
        int outargs = oldType.parameterCount();
        int inargs  = outargs + dropped;
        if (pos < 0 || pos >= inargs)
            throw newIllegalArgumentException("no argument type to remove");
        ArrayList<Class<?>> ptypes = new ArrayList<>(oldType.parameterList());
        ptypes.addAll(pos, valueTypes);
        MethodType newType = MethodType.methodType(oldType.returnType(), ptypes);
        return target.dropArguments(newType, pos, dropped);
    }

    /**
     * Produces a method handle which will discard some dummy arguments
     * before calling some other specified <i>target</i> method handle.
     * The type of the new method handle will be the same as the target's type,
     * except it will also include the dummy argument types,
     * at some given position.
     * <p>
     * The {@code pos} argument may range between zero and <i>N</i>,
     * where <i>N</i> is the arity of the target.
     * If {@code pos} is zero, the dummy arguments will precede
     * the target's real arguments; if {@code pos} is <i>N</i>
     * they will come after.
     * <p>
     * <b>Example:</b>
     * <p><blockquote><pre>
import static java.lang.invoke.MethodHandles.*;
import static java.lang.invoke.MethodType.*;
...
MethodHandle cat = lookup().findVirtual(String.class,
  "concat", methodType(String.class, String.class));
assertEquals("xy", (String) cat.invokeExact("x", "y"));
MethodHandle d0 = dropArguments(cat, 0, String.class);
assertEquals("yz", (String) d0.invokeExact("x", "y", "z"));
MethodHandle d1 = dropArguments(cat, 1, String.class);
assertEquals("xz", (String) d1.invokeExact("x", "y", "z"));
MethodHandle d2 = dropArguments(cat, 2, String.class);
assertEquals("xy", (String) d2.invokeExact("x", "y", "z"));
MethodHandle d12 = dropArguments(cat, 1, int.class, boolean.class);
assertEquals("xz", (String) d12.invokeExact("x", 12, true, "z"));
     * </pre></blockquote>
     * <p>
     * This method is also equivalent to the following code:
     * <p><blockquote><pre>
     * {@link #dropArguments(MethodHandle,int,List) dropArguments}(target, pos, Arrays.asList(valueTypes))
     * </pre></blockquote>
     * @param target the method handle to invoke after the arguments are dropped
     * @param valueTypes the type(s) of the argument(s) to drop
     * @param pos position of first argument to drop (zero for the leftmost)
     * @return a method handle which drops arguments of the given types,
     *         before calling the original method handle
     * @throws NullPointerException if the target is null,
     *                              or if the {@code valueTypes} array or any of its elements is null
     * @throws IllegalArgumentException if any element of {@code valueTypes} is {@code void.class},
     *                  or if {@code pos} is negative or greater than the arity of the target,
     *                  or if the new method handle's type would have too many parameters
     */
    public static
    MethodHandle dropArguments(MethodHandle target, int pos, Class<?>... valueTypes) {
        return dropArguments(target, pos, Arrays.asList(valueTypes));
    }

    /**
     * Adapts a target method handle by pre-processing
     * one or more of its arguments, each with its own unary filter function,
     * and then calling the target with each pre-processed argument
     * replaced by the result of its corresponding filter function.
     * <p>
     * The pre-processing is performed by one or more method handles,
     * specified in the elements of the {@code filters} array.
     * The first element of the filter array corresponds to the {@code pos}
     * argument of the target, and so on in sequence.
     * <p>
     * Null arguments in the array are treated as identity functions,
     * and the corresponding arguments left unchanged.
     * (If there are no non-null elements in the array, the original target is returned.)
     * Each filter is applied to the corresponding argument of the adapter.
     * <p>
     * If a filter {@code F} applies to the {@code N}th argument of
     * the target, then {@code F} must be a method handle which
     * takes exactly one argument.  The type of {@code F}'s sole argument
     * replaces the corresponding argument type of the target
     * in the resulting adapted method handle.
     * The return type of {@code F} must be identical to the corresponding
     * parameter type of the target.
     * <p>
     * It is an error if there are elements of {@code filters}
     * (null or not)
     * which do not correspond to argument positions in the target.
     * <b>Example:</b>
     * <p><blockquote><pre>
import static java.lang.invoke.MethodHandles.*;
import static java.lang.invoke.MethodType.*;
...
MethodHandle cat = lookup().findVirtual(String.class,
  "concat", methodType(String.class, String.class));
MethodHandle upcase = lookup().findVirtual(String.class,
  "toUpperCase", methodType(String.class));
assertEquals("xy", (String) cat.invokeExact("x", "y"));
MethodHandle f0 = filterArguments(cat, 0, upcase);
assertEquals("Xy", (String) f0.invokeExact("x", "y")); // Xy
MethodHandle f1 = filterArguments(cat, 1, upcase);
assertEquals("xY", (String) f1.invokeExact("x", "y")); // xY
MethodHandle f2 = filterArguments(cat, 0, upcase, upcase);
assertEquals("XY", (String) f2.invokeExact("x", "y")); // XY
     * </pre></blockquote>
     * <p> Here is pseudocode for the resulting adapter:
     * <blockquote><pre>
     * V target(P... p, A[i]... a[i], B... b);
     * A[i] filter[i](V[i]);
     * T adapter(P... p, V[i]... v[i], B... b) {
     *   return target(p..., f[i](v[i])..., b...);
     * }
     * </pre></blockquote>
     *
     * @param target the method handle to invoke after arguments are filtered
     * @param pos the position of the first argument to filter
     * @param filters method handles to call initially on filtered arguments
     * @return method handle which incorporates the specified argument filtering logic
     * @throws NullPointerException if the target is null
     *                              or if the {@code filters} array is null
     * @throws IllegalArgumentException if a non-null element of {@code filters}
     *          does not match a corresponding argument type of target as described above,
     *          or if the {@code pos+filters.length} is greater than {@code target.type().parameterCount()}
     */
    public static
    MethodHandle filterArguments(MethodHandle target, int pos, MethodHandle... filters) {
        MethodType targetType = target.type();
        MethodHandle adapter = target;
        MethodType adapterType = null;
        assert((adapterType = targetType) != null);
        int maxPos = targetType.parameterCount();
        if (pos + filters.length > maxPos)
            throw newIllegalArgumentException("too many filters");
        int curPos = pos-1;  // pre-incremented
        for (MethodHandle filter : filters) {
            curPos += 1;
            if (filter == null)  continue;  // ignore null elements of filters
            adapter = filterArgument(adapter, curPos, filter);
            assert((adapterType = adapterType.changeParameterType(curPos, filter.type().parameterType(0))) != null);
        }
        assert(adapterType.equals(adapter.type()));
        return adapter;
    }

    /*non-public*/ static
    MethodHandle filterArgument(MethodHandle target, int pos, MethodHandle filter) {
        MethodType targetType = target.type();
        MethodType filterType = filter.type();
        if (filterType.parameterCount() != 1
            || filterType.returnType() != targetType.parameterType(pos))
            throw newIllegalArgumentException("target and filter types do not match", targetType, filterType);
        return MethodHandleImpl.makeCollectArguments(target, filter, pos, false);
    }

    // FIXME: Make this public in M1.
    /*non-public*/ static
    MethodHandle collectArguments(MethodHandle target, int pos, MethodHandle collector) {
        MethodType targetType = target.type();
        MethodType filterType = collector.type();
        if (filterType.returnType() != void.class &&
            filterType.returnType() != targetType.parameterType(pos))
            throw newIllegalArgumentException("target and filter types do not match", targetType, filterType);
        return MethodHandleImpl.makeCollectArguments(target, collector, pos, false);
    }

    /**
     * Adapts a target method handle by post-processing
     * its return value (if any) with a filter (another method handle).
     * The result of the filter is returned from the adapter.
     * <p>
     * If the target returns a value, the filter must accept that value as
     * its only argument.
     * If the target returns void, the filter must accept no arguments.
     * <p>
     * The return type of the filter
     * replaces the return type of the target
     * in the resulting adapted method handle.
     * The argument type of the filter (if any) must be identical to the
     * return type of the target.
     * <b>Example:</b>
     * <p><blockquote><pre>
import static java.lang.invoke.MethodHandles.*;
import static java.lang.invoke.MethodType.*;
...
MethodHandle cat = lookup().findVirtual(String.class,
  "concat", methodType(String.class, String.class));
MethodHandle length = lookup().findVirtual(String.class,
  "length", methodType(int.class));
System.out.println((String) cat.invokeExact("x", "y")); // xy
MethodHandle f0 = filterReturnValue(cat, length);
System.out.println((int) f0.invokeExact("x", "y")); // 2
     * </pre></blockquote>
     * <p> Here is pseudocode for the resulting adapter:
     * <blockquote><pre>
     * V target(A...);
     * T filter(V);
     * T adapter(A... a) {
     *   V v = target(a...);
     *   return filter(v);
     * }
     * // and if the target has a void return:
     * void target2(A...);
     * T filter2();
     * T adapter2(A... a) {
     *   target2(a...);
     *   return filter2();
     * }
     * // and if the filter has a void return:
     * V target3(A...);
     * void filter3(V);
     * void adapter3(A... a) {
     *   V v = target3(a...);
     *   filter3(v);
     * }
     * </pre></blockquote>
     * @param target the method handle to invoke before filtering the return value
     * @param filter method handle to call on the return value
     * @return method handle which incorporates the specified return value filtering logic
     * @throws NullPointerException if either argument is null
     * @throws IllegalArgumentException if the argument list of {@code filter}
     *          does not match the return type of target as described above
     */
    public static
    MethodHandle filterReturnValue(MethodHandle target, MethodHandle filter) {
        MethodType targetType = target.type();
        MethodType filterType = filter.type();
        Class<?> rtype = targetType.returnType();
        int filterValues = filterType.parameterCount();
        if (filterValues == 0
                ? (rtype != void.class)
                : (rtype != filterType.parameterType(0)))
            throw newIllegalArgumentException("target and filter types do not match", target, filter);
        // result = fold( lambda(retval, arg...) { filter(retval) },
        //                lambda(        arg...) { target(arg...) } )
        return MethodHandleImpl.makeCollectArguments(filter, target, 0, false);
    }

    /**
     * Adapts a target method handle by pre-processing
     * some of its arguments, and then calling the target with
     * the result of the pre-processing, inserted into the original
     * sequence of arguments.
     * <p>
     * The pre-processing is performed by {@code combiner}, a second method handle.
     * Of the arguments passed to the adapter, the first {@code N} arguments
     * are copied to the combiner, which is then called.
     * (Here, {@code N} is defined as the parameter count of the combiner.)
     * After this, control passes to the target, with any result
     * from the combiner inserted before the original {@code N} incoming
     * arguments.
     * <p>
     * If the combiner returns a value, the first parameter type of the target
     * must be identical with the return type of the combiner, and the next
     * {@code N} parameter types of the target must exactly match the parameters
     * of the combiner.
     * <p>
     * If the combiner has a void return, no result will be inserted,
     * and the first {@code N} parameter types of the target
     * must exactly match the parameters of the combiner.
     * <p>
     * The resulting adapter is the same type as the target, except that the
     * first parameter type is dropped,
     * if it corresponds to the result of the combiner.
     * <p>
     * (Note that {@link #dropArguments(MethodHandle,int,List) dropArguments} can be used to remove any arguments
     * that either the combiner or the target does not wish to receive.
     * If some of the incoming arguments are destined only for the combiner,
     * consider using {@link MethodHandle#asCollector asCollector} instead, since those
     * arguments will not need to be live on the stack on entry to the
     * target.)
     * <b>Example:</b>
     * <p><blockquote><pre>
import static java.lang.invoke.MethodHandles.*;
import static java.lang.invoke.MethodType.*;
...
MethodHandle trace = publicLookup().findVirtual(java.io.PrintStream.class,
  "println", methodType(void.class, String.class))
    .bindTo(System.out);
MethodHandle cat = lookup().findVirtual(String.class,
  "concat", methodType(String.class, String.class));
assertEquals("boojum", (String) cat.invokeExact("boo", "jum"));
MethodHandle catTrace = foldArguments(cat, trace);
// also prints "boo":
assertEquals("boojum", (String) catTrace.invokeExact("boo", "jum"));
     * </pre></blockquote>
     * <p> Here is pseudocode for the resulting adapter:
     * <blockquote><pre>
     * // there are N arguments in A...
     * T target(V, A[N]..., B...);
     * V combiner(A...);
     * T adapter(A... a, B... b) {
     *   V v = combiner(a...);
     *   return target(v, a..., b...);
     * }
     * // and if the combiner has a void return:
     * T target2(A[N]..., B...);
     * void combiner2(A...);
     * T adapter2(A... a, B... b) {
     *   combiner2(a...);
     *   return target2(a..., b...);
     * }
     * </pre></blockquote>
     * @param target the method handle to invoke after arguments are combined
     * @param combiner method handle to call initially on the incoming arguments
     * @return method handle which incorporates the specified argument folding logic
     * @throws NullPointerException if either argument is null
     * @throws IllegalArgumentException if {@code combiner}'s return type
     *          is non-void and not the same as the first argument type of
     *          the target, or if the initial {@code N} argument types
     *          of the target
     *          (skipping one matching the {@code combiner}'s return type)
     *          are not identical with the argument types of {@code combiner}
     */
    public static
    MethodHandle foldArguments(MethodHandle target, MethodHandle combiner) {
        int pos = 0;
        MethodType targetType = target.type();
        MethodType combinerType = combiner.type();
        int foldPos = pos;
        int foldArgs = combinerType.parameterCount();
        int foldVals = combinerType.returnType() == void.class ? 0 : 1;
        int afterInsertPos = foldPos + foldVals;
        boolean ok = (targetType.parameterCount() >= afterInsertPos + foldArgs);
        if (ok && !(combinerType.parameterList()
                    .equals(targetType.parameterList().subList(afterInsertPos,
                                                               afterInsertPos + foldArgs))))
            ok = false;
        if (ok && foldVals != 0 && !combinerType.returnType().equals(targetType.parameterType(0)))
            ok = false;
        if (!ok)
            throw misMatchedTypes("target and combiner types", targetType, combinerType);
        MethodType newType = targetType.dropParameterTypes(foldPos, afterInsertPos);
        return MethodHandleImpl.makeCollectArguments(target, combiner, foldPos, true);
    }

    /**
     * Makes a method handle which adapts a target method handle,
     * by guarding it with a test, a boolean-valued method handle.
     * If the guard fails, a fallback handle is called instead.
     * All three method handles must have the same corresponding
     * argument and return types, except that the return type
     * of the test must be boolean, and the test is allowed
     * to have fewer arguments than the other two method handles.
     * <p> Here is pseudocode for the resulting adapter:
     * <blockquote><pre>
     * boolean test(A...);
     * T target(A...,B...);
     * T fallback(A...,B...);
     * T adapter(A... a,B... b) {
     *   if (test(a...))
     *     return target(a..., b...);
     *   else
     *     return fallback(a..., b...);
     * }
     * </pre></blockquote>
     * Note that the test arguments ({@code a...} in the pseudocode) cannot
     * be modified by execution of the test, and so are passed unchanged
     * from the caller to the target or fallback as appropriate.
     * @param test method handle used for test, must return boolean
     * @param target method handle to call if test passes
     * @param fallback method handle to call if test fails
     * @return method handle which incorporates the specified if/then/else logic
     * @throws NullPointerException if any argument is null
     * @throws IllegalArgumentException if {@code test} does not return boolean,
     *          or if all three method types do not match (with the return
     *          type of {@code test} changed to match that of the target).
     */
    public static
    MethodHandle guardWithTest(MethodHandle test,
                               MethodHandle target,
                               MethodHandle fallback) {
        MethodType gtype = test.type();
        MethodType ttype = target.type();
        MethodType ftype = fallback.type();
        if (!ttype.equals(ftype))
            throw misMatchedTypes("target and fallback types", ttype, ftype);
        if (gtype.returnType() != boolean.class)
            throw newIllegalArgumentException("guard type is not a predicate "+gtype);
        List<Class<?>> targs = ttype.parameterList();
        List<Class<?>> gargs = gtype.parameterList();
        if (!targs.equals(gargs)) {
            int gpc = gargs.size(), tpc = targs.size();
            if (gpc >= tpc || !targs.subList(0, gpc).equals(gargs))
                throw misMatchedTypes("target and test types", ttype, gtype);
            test = dropArguments(test, gpc, targs.subList(gpc, tpc));
            gtype = test.type();
        }
        return MethodHandleImpl.makeGuardWithTest(test, target, fallback);
    }

    static RuntimeException misMatchedTypes(String what, MethodType t1, MethodType t2) {
        return newIllegalArgumentException(what + " must match: " + t1 + " != " + t2);
    }

    /**
     * Makes a method handle which adapts a target method handle,
     * by running it inside an exception handler.
     * If the target returns normally, the adapter returns that value.
     * If an exception matching the specified type is thrown, the fallback
     * handle is called instead on the exception, plus the original arguments.
     * <p>
     * The target and handler must have the same corresponding
     * argument and return types, except that handler may omit trailing arguments
     * (similarly to the predicate in {@link #guardWithTest guardWithTest}).
     * Also, the handler must have an extra leading parameter of {@code exType} or a supertype.
     * <p> Here is pseudocode for the resulting adapter:
     * <blockquote><pre>
     * T target(A..., B...);
     * T handler(ExType, A...);
     * T adapter(A... a, B... b) {
     *   try {
     *     return target(a..., b...);
     *   } catch (ExType ex) {
     *     return handler(ex, a...);
     *   }
     * }
     * </pre></blockquote>
     * Note that the saved arguments ({@code a...} in the pseudocode) cannot
     * be modified by execution of the target, and so are passed unchanged
     * from the caller to the handler, if the handler is invoked.
     * <p>
     * The target and handler must return the same type, even if the handler
     * always throws.  (This might happen, for instance, because the handler
     * is simulating a {@code finally} clause).
     * To create such a throwing handler, compose the handler creation logic
     * with {@link #throwException throwException},
     * in order to create a method handle of the correct return type.
     * @param target method handle to call
     * @param exType the type of exception which the handler will catch
     * @param handler method handle to call if a matching exception is thrown
     * @return method handle which incorporates the specified try/catch logic
     * @throws NullPointerException if any argument is null
     * @throws IllegalArgumentException if {@code handler} does not accept
     *          the given exception type, or if the method handle types do
     *          not match in their return types and their
     *          corresponding parameters
     */
    public static
    MethodHandle catchException(MethodHandle target,
                                Class<? extends Throwable> exType,
                                MethodHandle handler) {
        MethodType ttype = target.type();
        MethodType htype = handler.type();
        if (htype.parameterCount() < 1 ||
            !htype.parameterType(0).isAssignableFrom(exType))
            throw newIllegalArgumentException("handler does not accept exception type "+exType);
        if (htype.returnType() != ttype.returnType())
            throw misMatchedTypes("target and handler return types", ttype, htype);
        List<Class<?>> targs = ttype.parameterList();
        List<Class<?>> hargs = htype.parameterList();
        hargs = hargs.subList(1, hargs.size());  // omit leading parameter from handler
        if (!targs.equals(hargs)) {
            int hpc = hargs.size(), tpc = targs.size();
            if (hpc >= tpc || !targs.subList(0, hpc).equals(hargs))
                throw misMatchedTypes("target and handler types", ttype, htype);
            handler = dropArguments(handler, 1+hpc, targs.subList(hpc, tpc));
            htype = handler.type();
        }
        return MethodHandleImpl.makeGuardWithCatch(target, exType, handler);
    }

    /**
     * Produces a method handle which will throw exceptions of the given {@code exType}.
     * The method handle will accept a single argument of {@code exType},
     * and immediately throw it as an exception.
     * The method type will nominally specify a return of {@code returnType}.
     * The return type may be anything convenient:  It doesn't matter to the
     * method handle's behavior, since it will never return normally.
     * @return method handle which can throw the given exceptions
     * @throws NullPointerException if either argument is null
     */
    public static
    MethodHandle throwException(Class<?> returnType, Class<? extends Throwable> exType) {
        if (!Throwable.class.isAssignableFrom(exType))
            throw new ClassCastException(exType.getName());
        return MethodHandleImpl.throwException(MethodType.methodType(returnType, exType));
    }
}<|MERGE_RESOLUTION|>--- conflicted
+++ resolved
@@ -694,39 +694,7 @@
             String name = "<init>";
             MemberName ctor = resolveOrFail(REF_newInvokeSpecial, refc, name, type);
             checkSecurityManager(refc, ctor);  // stack walk magic: do not refactor
-<<<<<<< HEAD
             return getDirectConstructor(refc, ctor);
-=======
-            return accessConstructor(refc, ctor);
-        }
-        private MethodHandle accessConstructor(Class<?> refc, MemberName ctor) throws IllegalAccessException {
-            assert(ctor.isConstructor());
-            checkAccess(refc, ctor, false /* is_setter */);
-            MethodHandle rawMH = MethodHandleImpl.findMethod(ctor, false, lookupClassOrNull());
-            MethodHandle allocMH = MethodHandleImpl.makeAllocator(rawMH);
-            assert(!MethodHandleNatives.isCallerSensitive(ctor));  // maybeBindCaller not relevant here
-            return fixVarargs(allocMH, rawMH);
-        }
-        private MethodHandle resolveConstructor(Class<?> refc, MethodType type) throws NoSuchMethodException, IllegalAccessException {
-            String name = "<init>";
-            MemberName ctor = resolveOrFail(refc, name, type, false, false, lookupClassOrNull());
-            return accessConstructor(refc, ctor);
-        }
-
-        /** Return a version of MH which matches matchMH w.r.t. isVarargsCollector. */
-        private static MethodHandle fixVarargs(MethodHandle mh, MethodHandle matchMH) {
-            boolean va1 = mh.isVarargsCollector();
-            boolean va2 = matchMH.isVarargsCollector();
-            if (va1 == va2) {
-                return mh;
-            } else if (va2) {
-                MethodType type = mh.type();
-                int arity = type.parameterCount();
-                return mh.asVarargsCollector(type.parameterType(arity-1));
-            } else {
-                return mh.asFixedArity();
-            }
->>>>>>> 368e7113
         }
 
         /**
@@ -769,50 +737,8 @@
             Lookup specialLookup = this.in(specialCaller);
             MemberName method = specialLookup.resolveOrFail(REF_invokeSpecial, refc, name, type);
             checkSecurityManager(refc, method);  // stack walk magic: do not refactor
-<<<<<<< HEAD
             Class<?> callerClass = findBoundCallerClass(method);
             return specialLookup.getDirectMethod(REF_invokeSpecial, refc, method, callerClass);
-=======
-            Class<?> callerClass = findBoundCallerClass(method);  // stack walk magic: do not refactor
-            return accessSpecial(refc, method, callerClass, specialCaller);
-        }
-        private MethodHandle accessSpecial(Class<?> refc, MemberName method,
-                                           Class<?> callerClass,
-                                           Class<?> specialCaller) throws NoSuchMethodException, IllegalAccessException {
-            checkMethod(refc, method, false);
-
-            Class<?> refcAsSuper;
-            if (refc != lookupClass() &&
-                refc != (refcAsSuper = lookupClass().getSuperclass()) &&
-                refc.isAssignableFrom(lookupClass())) {
-                assert(!method.getName().equals("<init>"));  // not this code path
-                // Per JVMS 6.5, desc. of invokespecial instruction:
-                // If the method is in a superclass of the LC,
-                // and if our original search was above LC.super,
-                // repeat the search (symbolic lookup) from LC.super.
-                // FIXME: MemberName.resolve should handle this instead.
-                MemberName m2 = new MemberName(refcAsSuper,
-                                               method.getName(),
-                                               method.getMethodType(),
-                                               REF_invokeSpecial);
-                m2 = IMPL_NAMES.resolveOrNull(m2, true, lookupClassOrNull());
-                if (m2 == null)  throw new InternalError(method.toString());
-                method = m2;
-                refc = refcAsSuper;
-                // redo basic checks
-                checkMethod(refc, method, false);
-            }
-
-            MethodHandle mh = MethodHandleImpl.findMethod(method, false, specialCaller);
-            mh = maybeBindCaller(method, mh, callerClass);
-            return restrictReceiver(method, mh, specialCaller);
-        }
-        private MethodHandle resolveSpecial(Class<?> refc, String name, MethodType type) throws NoSuchMethodException, IllegalAccessException {
-            Class<?> specialCaller = lookupClass();
-            checkSpecialCaller(specialCaller);
-            MemberName method = resolveOrFail(refc, name, type, false, false, specialCaller);
-            return accessSpecial(refc, method, lookupClass, specialCaller);
->>>>>>> 368e7113
         }
 
         /**
@@ -1048,21 +974,8 @@
         public MethodHandle unreflectConstructor(Constructor c) throws IllegalAccessException {
             MemberName ctor = new MemberName(c);
             assert(ctor.isConstructor());
-<<<<<<< HEAD
             Lookup lookup = c.isAccessible() ? IMPL_LOOKUP : this;
             return lookup.getDirectConstructor(ctor.getDeclaringClass(), ctor);
-=======
-            MethodHandle rawCtor;
-            if (c.isAccessible()) {
-                rawCtor = MethodHandleImpl.findMethod(ctor, false, /*no lookupClass*/ null);
-            } else {
-                checkAccess(c.getDeclaringClass(), ctor, false /* is_setter */);
-                rawCtor = MethodHandleImpl.findMethod(ctor, false, lookupClassOrNull());
-            }
-            assert(!MethodHandleNatives.isCallerSensitive(ctor));  // maybeBindCaller not relevant here
-            MethodHandle allocator = MethodHandleImpl.makeAllocator(rawCtor);
-            return fixVarargs(allocator, rawCtor);
->>>>>>> 368e7113
         }
 
         /**
@@ -1209,7 +1122,6 @@
             else if (wantStatic != m.isStatic())
                 message = wantStatic ? "expected a static method" : "expected a non-static method";
             else
-<<<<<<< HEAD
                 { checkAccess(refKind, refc, m); return; }
             throw m.makeAccessException(message, this);
         }
@@ -1234,19 +1146,6 @@
             if (Modifier.isFinal(mods) &&
                     MethodHandleNatives.refKindIsSetter(refKind))
                 throw m.makeAccessException("unexpected set of a final field", this);
-=======
-                { checkAccess(refc, m, false /* is_setter */); return; }
-            throw m.makeAccessException(message, this);
-        }
-
-        void checkAccess(Class<?> refc, MemberName m, boolean isSetter) throws IllegalAccessException {
-            int allowedModes = this.allowedModes;
-            if (allowedModes == TRUSTED)  return;
-            int mods = m.getModifiers();
-            if (m.isField() && Modifier.isFinal(mods) && isSetter) {
-              throw m.makeAccessException("unexpected set of a final field", this);
-            }
->>>>>>> 368e7113
             if (Modifier.isPublic(mods) && Modifier.isPublic(refc.getModifiers()) && allowedModes != 0)
                 return;  // common case
             int requestedModes = fixmods(mods);  // adjust 0 => PACKAGE
@@ -1337,6 +1236,30 @@
             checkMethod(refKind, refc, method);
             if (method.isMethodHandleInvoke())
                 return fakeMethodHandleInvoke(method);
+
+            Class<?> refcAsSuper;
+            if (refKind == REF_invokeSpecial &&
+                refc != lookupClass() &&
+                refc != (refcAsSuper = lookupClass().getSuperclass()) &&
+                refc.isAssignableFrom(lookupClass())) {
+                assert(!method.getName().equals("<init>"));  // not this code path
+                // Per JVMS 6.5, desc. of invokespecial instruction:
+                // If the method is in a superclass of the LC,
+                // and if our original search was above LC.super,
+                // repeat the search (symbolic lookup) from LC.super.
+                // FIXME: MemberName.resolve should handle this instead.
+                MemberName m2 = new MemberName(refcAsSuper,
+                                               method.getName(),
+                                               method.getMethodType(),
+                                               REF_invokeSpecial);
+                m2 = IMPL_NAMES.resolveOrNull(refKind, m2, lookupClassOrNull());
+                if (m2 == null)  throw new InternalError(method.toString());
+                method = m2;
+                refc = refcAsSuper;
+                // redo basic checks
+                checkMethod(refKind, refc, method);
+            }
+
             MethodHandle mh = DirectMethodHandle.make(refc, method);
             mh = maybeBindCaller(method, mh, callerClass);
             mh = mh.setVarargs(method);
@@ -1359,7 +1282,6 @@
             // Note: caller will apply varargs after this step happens.
             return cbmh;
         }
-<<<<<<< HEAD
         private MethodHandle getDirectField(byte refKind, Class<?> refc, MemberName field) throws IllegalAccessException {
             checkField(refKind, refc, field);
             MethodHandle mh = DirectMethodHandle.make(refc, field);
@@ -1374,22 +1296,6 @@
             checkAccess(REF_newInvokeSpecial, refc, ctor);
             assert(!MethodHandleNatives.isCallerSensitive(ctor));  // maybeBindCaller not relevant here
             return DirectMethodHandle.make(ctor).setVarargs(ctor);
-=======
-
-        MethodHandle makeAccessor(Class<?> refc, MemberName field,
-                                  boolean trusted, boolean isSetter,
-                                  int checkStatic) throws IllegalAccessException {
-            assert(field.isField());
-            if (checkStatic >= 0 && (checkStatic != 0) != field.isStatic())
-                throw field.makeAccessException((checkStatic != 0)
-                                                ? "expected a static field"
-                                                : "expected a non-static field", this);
-            if (trusted)
-                return MethodHandleImpl.accessField(field, isSetter, /*no lookupClass*/ null);
-            checkAccess(refc, field, isSetter);
-            MethodHandle mh = MethodHandleImpl.accessField(field, isSetter, lookupClassOrNull());
-            return restrictProtectedReceiver(field, mh);
->>>>>>> 368e7113
         }
 
         /** Hook called from the JVM (via MethodHandleNatives) to link MH constants:
