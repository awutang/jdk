/*
 * Copyright 1998-2005 Sun Microsystems, Inc.  All Rights Reserved.
 * DO NOT ALTER OR REMOVE COPYRIGHT NOTICES OR THIS FILE HEADER.
 *
 * This code is free software; you can redistribute it and/or modify it
 * under the terms of the GNU General Public License version 2 only, as
 * published by the Free Software Foundation.  Sun designates this
 * particular file as subject to the "Classpath" exception as provided
 * by Sun in the LICENSE file that accompanied this code.
 *
 * This code is distributed in the hope that it will be useful, but WITHOUT
 * ANY WARRANTY; without even the implied warranty of MERCHANTABILITY or
 * FITNESS FOR A PARTICULAR PURPOSE.  See the GNU General Public License
 * version 2 for more details (a copy is included in the LICENSE file that
 * accompanied this code).
 *
 * You should have received a copy of the GNU General Public License version
 * 2 along with this work; if not, write to the Free Software Foundation,
 * Inc., 51 Franklin St, Fifth Floor, Boston, MA 02110-1301 USA.
 *
 * Please contact Sun Microsystems, Inc., 4150 Network Circle, Santa Clara,
 * CA 95054 USA or visit www.sun.com if you need additional information or
 * have any questions.
 */

package javax.swing.plaf.metal;

import sun.swing.SwingUtilities2;
import sun.awt.AppContext;

import java.awt.*;
import java.awt.event.*;
import java.lang.ref.*;
import java.util.*;
import javax.swing.plaf.basic.BasicToggleButtonUI;

import javax.swing.*;
import javax.swing.border.*;
import javax.swing.plaf.*;
import javax.swing.*;

import java.io.Serializable;

/**
 * MetalToggleButton implementation
 * <p>
 * <strong>Warning:</strong>
 * Serialized objects of this class will not be compatible with
 * future Swing releases. The current serialization support is
 * appropriate for short term storage or RMI between applications running
 * the same version of Swing.  As of 1.4, support for long term storage
 * of all JavaBeans<sup><font size="-2">TM</font></sup>
 * has been added to the <code>java.beans</code> package.
 * Please see {@link java.beans.XMLEncoder}.
 *
 * @author Tom Santos
 */
public class MetalToggleButtonUI extends BasicToggleButtonUI {

    private static final Object METAL_TOGGLE_BUTTON_UI_KEY = new Object();

    protected Color focusColor;
    protected Color selectColor;
    protected Color disabledTextColor;

    private boolean defaults_initialized = false;

    // ********************************
    //        Create PLAF
    // ********************************
    public static ComponentUI createUI(JComponent b) {
        AppContext appContext = AppContext.getAppContext();
<<<<<<< HEAD
        MetalToggleButtonUI metalToggleButtonUI = 
=======
        MetalToggleButtonUI metalToggleButtonUI =
>>>>>>> 524004f6
                (MetalToggleButtonUI) appContext.get(METAL_TOGGLE_BUTTON_UI_KEY);
        if (metalToggleButtonUI == null) {
            metalToggleButtonUI = new MetalToggleButtonUI();
            appContext.put(METAL_TOGGLE_BUTTON_UI_KEY, metalToggleButtonUI);
        }
        return metalToggleButtonUI;
    }

    // ********************************
    //        Install Defaults
    // ********************************
    public void installDefaults(AbstractButton b) {
        super.installDefaults(b);
        if(!defaults_initialized) {
            focusColor = UIManager.getColor(getPropertyPrefix() + "focus");
            selectColor = UIManager.getColor(getPropertyPrefix() + "select");
            disabledTextColor = UIManager.getColor(getPropertyPrefix() + "disabledText");
            defaults_initialized = true;
        }
    }

    protected void uninstallDefaults(AbstractButton b) {
        super.uninstallDefaults(b);
        defaults_initialized = false;
    }

    // ********************************
    //         Default Accessors
    // ********************************
    protected Color getSelectColor() {
        return selectColor;
    }

    protected Color getDisabledTextColor() {
        return disabledTextColor;
    }

    protected Color getFocusColor() {
        return focusColor;
    }


    // ********************************
    //        Paint Methods
    // ********************************
    /**
     * If necessary paints the background of the component, then invokes
     * <code>paint</code>.
     *
     * @param g Graphics to paint to
     * @param c JComponent painting on
     * @throws NullPointerException if <code>g</code> or <code>c</code> is
     *         null
     * @see javax.swing.plaf.ComponentUI#update
     * @see javax.swing.plaf.ComponentUI#paint
     * @since 1.5
     */
    public void update(Graphics g, JComponent c) {
        AbstractButton button = (AbstractButton)c;
        if ((c.getBackground() instanceof UIResource) &&
                        button.isContentAreaFilled() && c.isEnabled()) {
            ButtonModel model = button.getModel();
            if (!MetalUtils.isToolBarButton(c)) {
                if (!model.isArmed() && !model.isPressed() &&
                        MetalUtils.drawGradient(
                        c, g, "ToggleButton.gradient", 0, 0, c.getWidth(),
                        c.getHeight(), true)) {
                    paint(g, c);
                    return;
                }
            }
            else if ((model.isRollover() || model.isSelected()) &&
                        MetalUtils.drawGradient(c, g, "ToggleButton.gradient",
                        0, 0, c.getWidth(), c.getHeight(), true)) {
                paint(g, c);
                return;
            }
        }
        super.update(g, c);
    }

    protected void paintButtonPressed(Graphics g, AbstractButton b) {
        if ( b.isContentAreaFilled() ) {
            g.setColor(getSelectColor());
            g.fillRect(0, 0, b.getWidth(), b.getHeight());
        }
    }

    protected void paintText(Graphics g, JComponent c, Rectangle textRect, String text) {
        AbstractButton b = (AbstractButton) c;
        ButtonModel model = b.getModel();
        FontMetrics fm = SwingUtilities2.getFontMetrics(b, g);
        int mnemIndex = b.getDisplayedMnemonicIndex();

        /* Draw the Text */
        if(model.isEnabled()) {
            /*** paint the text normally */
            g.setColor(b.getForeground());
        }
        else {
            /*** paint the text disabled ***/
            if (model.isSelected()) {
                g.setColor(c.getBackground());
            } else {
                g.setColor(getDisabledTextColor());
            }
        }
        SwingUtilities2.drawStringUnderlineCharAt(c, g, text, mnemIndex,
                textRect.x, textRect.y + fm.getAscent());
    }

    protected void paintFocus(Graphics g, AbstractButton b,
                              Rectangle viewRect, Rectangle textRect, Rectangle iconRect){

        Rectangle focusRect = new Rectangle();
        String text = b.getText();
        boolean isIcon = b.getIcon() != null;

        // If there is text
        if ( text != null && !text.equals( "" ) ) {
            if ( !isIcon ) {
                focusRect.setBounds( textRect );
            }
            else {
                focusRect.setBounds( iconRect.union( textRect ) );
            }
        }
        // If there is an icon and no text
        else if ( isIcon ) {
            focusRect.setBounds( iconRect );
        }

        g.setColor(getFocusColor());
        g.drawRect((focusRect.x-1), (focusRect.y-1),
                  focusRect.width+1, focusRect.height+1);

    }

    /**
     * Paints the appropriate icon of the button <code>b</code> in the
     * space <code>iconRect</code>.
     *
     * @param g Graphics to paint to
     * @param b Button to render for
     * @param iconRect space to render in
     * @throws NullPointerException if any of the arguments are null.
     * @since 1.5
     */
    protected void paintIcon(Graphics g, AbstractButton b, Rectangle iconRect) {
        super.paintIcon(g, b, iconRect);
    }
}<|MERGE_RESOLUTION|>--- conflicted
+++ resolved
@@ -70,11 +70,7 @@
     // ********************************
     public static ComponentUI createUI(JComponent b) {
         AppContext appContext = AppContext.getAppContext();
-<<<<<<< HEAD
-        MetalToggleButtonUI metalToggleButtonUI = 
-=======
         MetalToggleButtonUI metalToggleButtonUI =
->>>>>>> 524004f6
                 (MetalToggleButtonUI) appContext.get(METAL_TOGGLE_BUTTON_UI_KEY);
         if (metalToggleButtonUI == null) {
             metalToggleButtonUI = new MetalToggleButtonUI();
