--- conflicted
+++ resolved
@@ -68,11 +68,7 @@
     // ********************************
     public static ComponentUI createUI(JComponent b) {
         AppContext appContext = AppContext.getAppContext();
-<<<<<<< HEAD
-        MetalCheckBoxUI checkboxUI = 
-=======
         MetalCheckBoxUI checkboxUI =
->>>>>>> 524004f6
                 (MetalCheckBoxUI) appContext.get(METAL_CHECK_BOX_UI_KEY);
         if (checkboxUI == null) {
             checkboxUI = new MetalCheckBoxUI();
