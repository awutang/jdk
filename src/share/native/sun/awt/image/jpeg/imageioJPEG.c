--- conflicted
+++ resolved
@@ -2040,11 +2040,7 @@
             } else {
                 numBytes = numBands;
                 for (in = scanLinePtr+sourceXStart*cinfo->output_components;
-<<<<<<< HEAD
-                     in < pixelLimit  &&
-=======
                      in < pixelLimit &&
->>>>>>> f648ae04
                        numBytes <= data->pixelBuf.byteBufferLength;
                      in += pixelStride) {
                     for (i = 0; i < numBands; i++) {
