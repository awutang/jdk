--- conflicted
+++ resolved
@@ -205,12 +205,8 @@
                com.oracle.webservices.internal.,\
                jdk.internal.,\
                jdk.nashorn.internal.,\
-<<<<<<< HEAD
-               jdk.nashorn.tools.
-=======
                jdk.nashorn.tools.,\
                com.sun.java.accessibility.
->>>>>>> fa2586c6
 
 #
 # List of comma-separated packages that start with or equal this string
@@ -250,12 +246,8 @@
                    com.oracle.webservices.internal.,\
                    jdk.internal.,\
                    jdk.nashorn.internal.,\
-<<<<<<< HEAD
-                   jdk.nashorn.tools.
-=======
                    jdk.nashorn.tools.,\
                    com.sun.java.accessibility.
->>>>>>> fa2586c6
 
 #
 # Determines whether this properties file can be appended to
