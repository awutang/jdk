/*
 * Copyright (c) 1996, 2014, Oracle and/or its affiliates. All rights reserved.
 * DO NOT ALTER OR REMOVE COPYRIGHT NOTICES OR THIS FILE HEADER.
 *
 * This code is free software; you can redistribute it and/or modify it
 * under the terms of the GNU General Public License version 2 only, as
 * published by the Free Software Foundation.  Oracle designates this
 * particular file as subject to the "Classpath" exception as provided
 * by Oracle in the LICENSE file that accompanied this code.
 *
 * This code is distributed in the hope that it will be useful, but WITHOUT
 * ANY WARRANTY; without even the implied warranty of MERCHANTABILITY or
 * FITNESS FOR A PARTICULAR PURPOSE.  See the GNU General Public License
 * version 2 for more details (a copy is included in the LICENSE file that
 * accompanied this code).
 *
 * You should have received a copy of the GNU General Public License version
 * 2 along with this work; if not, write to the Free Software Foundation,
 * Inc., 51 Franklin St, Fifth Floor, Boston, MA 02110-1301 USA.
 *
 * Please contact Oracle, 500 Oracle Parkway, Redwood Shores, CA 94065 USA
 * or visit www.oracle.com if you need additional information or have any
 * questions.
 */

package sun.awt.windows;

import java.awt.*;
import java.awt.im.InputMethodHighlight;
import java.awt.im.spi.InputMethodDescriptor;
import java.awt.image.*;
import java.awt.peer.*;
import java.awt.event.KeyEvent;
import java.awt.datatransfer.Clipboard;
import java.awt.TrayIcon;
import java.beans.PropertyChangeListener;
import java.security.AccessController;
import java.security.PrivilegedAction;
import sun.awt.AppContext;
import sun.awt.AWTAutoShutdown;
import sun.awt.AppContext;
import sun.awt.SunToolkit;
import sun.misc.ThreadGroupUtils;
import sun.awt.Win32GraphicsDevice;
import sun.awt.Win32GraphicsEnvironment;
import sun.java2d.d3d.D3DRenderQueue;
import sun.java2d.opengl.OGLRenderQueue;

import sun.print.PrintJob2D;

import java.awt.dnd.DragSource;
import java.awt.dnd.DragGestureListener;
import java.awt.dnd.DragGestureEvent;
import java.awt.dnd.DragGestureRecognizer;
import java.awt.dnd.MouseDragGestureRecognizer;
import java.awt.dnd.InvalidDnDOperationException;
import java.awt.dnd.peer.DragSourceContextPeer;

import java.util.Hashtable;
import java.util.Locale;
import java.util.Map;
import java.util.Properties;

import sun.font.FontManager;
import sun.font.FontManagerFactory;
import sun.font.SunFontManager;
import sun.misc.PerformanceLogger;
import sun.util.logging.PlatformLogger;

public class WToolkit extends SunToolkit implements Runnable {

    private static final PlatformLogger log = PlatformLogger.getLogger("sun.awt.windows.WToolkit");

    // Desktop property which specifies whether XP visual styles are in effect
    public static final String XPSTYLE_THEME_ACTIVE = "win.xpstyle.themeActive";

    static GraphicsConfiguration config;

    // System clipboard.
    WClipboard clipboard;

    // cache of font peers
    private Hashtable cacheFontPeer;

    // Windows properties
    private WDesktopProperties  wprops;

    // Dynamic Layout Resize client code setting
    protected boolean dynamicLayoutSetting = false;

    //Is it allowed to generate events assigned to extra mouse buttons.
    //Set to true by default.
    private static boolean areExtraMouseButtonsEnabled = true;

    /**
     * Initialize JNI field and method IDs
     */
    private static native void initIDs();
    private static boolean loaded = false;
    public static void loadLibraries() {
        if (!loaded) {
            java.security.AccessController.doPrivileged(
                          new sun.security.action.LoadLibraryAction("awt"));
            loaded = true;
        }
    }

    private static native String getWindowsVersion();

    static {
        loadLibraries();
        initIDs();

        // Print out which version of Windows is running
        if (log.isLoggable(PlatformLogger.FINE)) {
            log.fine("Win version: " + getWindowsVersion());
        }

        java.security.AccessController.doPrivileged(
            new java.security.PrivilegedAction()
        {
            public Object run() {
                String browserProp = System.getProperty("browser");
                if (browserProp != null && browserProp.equals("sun.plugin")) {
                    disableCustomPalette();
                }
                return null;
            }
        });
    }

    private static native void disableCustomPalette();

    /*
     * Reset the static GraphicsConfiguration to the default.  Called on
     * startup and when display settings have changed.
     */
    public static void resetGC() {
        if (GraphicsEnvironment.isHeadless()) {
            config = null;
        } else {
          config = (GraphicsEnvironment
                  .getLocalGraphicsEnvironment()
          .getDefaultScreenDevice()
          .getDefaultConfiguration());
        }
    }

    /*
     * NOTE: The following embedded*() methods are non-public API intended
     * for internal use only.  The methods are unsupported and could go
     * away in future releases.
     *
     * New hook functions for using the AWT as an embedded service. These
     * functions replace the global C function AwtInit() which was previously
     * exported by awt.dll.
     *
     * When used as an embedded service, the AWT does NOT have its own
     * message pump. It instead relies on the parent application to provide
     * this functionality. embeddedInit() assumes that the thread on which it
     * is called is the message pumping thread. Violating this assumption
     * will lead to undefined behavior.
     *
     * embeddedInit must be called before the WToolkit() constructor.
     * embeddedDispose should be called before the applicaton terminates the
     * Java VM. It is currently unsafe to reinitialize the toolkit again
     * after it has been disposed. Instead, awt.dll must be reloaded and the
     * class loader which loaded WToolkit must be finalized before it is
     * safe to reuse AWT. Dynamic reusability may be added to the toolkit in
     * the future.
     */

    /**
     * Initializes the Toolkit for use in an embedded environment.
     *
     * @return true if the the initialization succeeded; false if it failed.
     *         The function will fail if the Toolkit was already initialized.
     * @since 1.3
     */
    public static native boolean embeddedInit();

    /**
     * Disposes the Toolkit in an embedded environment. This method should
     * not be called on exit unless the Toolkit was constructed with
     * embeddedInit.
     *
     * @return true if the disposal succeeded; false if it failed. The
     *         function will fail if the calling thread is not the same
     *         thread which called embeddedInit(), or if the Toolkit was
     *         already disposed.
     * @since 1.3
     */
    public static native boolean embeddedDispose();

    /**
     * To be called after processing the event queue by users of the above
     * embeddedInit() function.  The reason for this additional call is that
     * there are some operations performed during idle time in the AwtToolkit
     * event loop which should also be performed during idle time in any
     * other native event loop.  Failure to do so could result in
     * deadlocks.
     *
     * This method was added at the last minute of the jdk1.4 release
     * to work around a specific customer problem.  As with the above
     * embedded*() class, this method is non-public and should not be
     * used by external applications.
     *
     * See bug #4526587 for more information.
     */
    public native void embeddedEventLoopIdleProcessing();

    public static final String DATA_TRANSFERER_CLASS_NAME = "sun.awt.windows.WDataTransferer";

    static class ToolkitDisposer implements sun.java2d.DisposerRecord {
        public void dispose() {
            WToolkit.postDispose();
        }
    }

    private final Object anchor = new Object();

    private static native void postDispose();

    private static native boolean startToolkitThread(Runnable thread, ThreadGroup rootThreadGroup);

    public WToolkit() {
        // Startup toolkit threads
        if (PerformanceLogger.loggingEnabled()) {
            PerformanceLogger.setTime("WToolkit construction");
        }

        sun.java2d.Disposer.addRecord(anchor, new ToolkitDisposer());

        /*
         * Fix for 4701990.
         * AWTAutoShutdown state must be changed before the toolkit thread
         * starts to avoid race condition.
         */
        AWTAutoShutdown.notifyToolkitThreadBusy();

        // Find a root TG and attach Appkit thread to it
        ThreadGroup rootTG = AccessController.doPrivileged(new PrivilegedAction<ThreadGroup>() {
                    @Override
                    public ThreadGroup run() {
                        return ThreadGroupUtils.getRootThreadGroup();
                    }
                });
        if (!startToolkitThread(this, rootTG)) {
            Thread toolkitThread = new Thread(rootTG, this, "AWT-Windows");
            toolkitThread.setDaemon(true);
            toolkitThread.start();
        }

        try {
            synchronized(this) {
                while(!inited) {
                    wait();
                }
            }
        } catch (InterruptedException x) {
            // swallow the exception
        }

        SunToolkit.setDataTransfererClassName(DATA_TRANSFERER_CLASS_NAME);

        // Enabled "live resizing" by default.  It remains controlled
        // by the native system though.
        setDynamicLayout(true);

        areExtraMouseButtonsEnabled = Boolean.parseBoolean(System.getProperty("sun.awt.enableExtraMouseButtons", "true"));
        //set system property if not yet assigned
        System.setProperty("sun.awt.enableExtraMouseButtons", ""+areExtraMouseButtonsEnabled);
        setExtraMouseButtonsEnabledNative(areExtraMouseButtonsEnabled);
    }

    private final void registerShutdownHook() {
        AccessController.doPrivileged(new PrivilegedAction() {
            public Object run() {
                Thread shutdown = new Thread(ThreadGroupUtils.getRootThreadGroup(), new Runnable() {
                    public void run() {
                        shutdown();
                    }
                });
                shutdown.setContextClassLoader(null);
                Runtime.getRuntime().addShutdownHook(shutdown);
                return null;
            }
        });
     }

    public void run() {
        AccessController.doPrivileged(new PrivilegedAction<Void>() {
            @Override
            public Void run() {
                Thread.currentThread().setContextClassLoader(null);
                return null;
            }
        });
        Thread.currentThread().setPriority(Thread.NORM_PRIORITY + 1);
        boolean startPump = init();

        if (startPump) {
            registerShutdownHook();
        }

        synchronized(this) {
            inited = true;
            notifyAll();
        }

        if (startPump) {
            eventLoop(); // will Dispose Toolkit when shutdown hook executes
        }
    }

    /*
     * eventLoop() begins the native message pump which retrieves and processes
     * native events.
     *
     * When shutdown() is called by the ShutdownHook added in run(), a
     * WM_QUIT message is posted to the Toolkit thread indicating that
     * eventLoop() should Dispose the toolkit and exit.
     */
    private native boolean init();
    private boolean inited = false;

    private native void eventLoop();
    private native void shutdown();

    /*
     * Instead of blocking the "AWT-Windows" thread uselessly on a semaphore,
     * use these functions. startSecondaryEventLoop() corresponds to wait()
     * and quitSecondaryEventLoop() corresponds to notify.
     *
     * These functions simulate blocking while allowing the AWT to continue
     * processing native events, eliminating a potential deadlock situation
     * with SendMessage.
     *
     * WARNING: startSecondaryEventLoop must only be called from the "AWT-
     * Windows" thread.
     */
    public static native void startSecondaryEventLoop();
    public static native void quitSecondaryEventLoop();

    /*
     * Create peer objects.
     */

    public ButtonPeer createButton(Button target) {
        ButtonPeer peer = new WButtonPeer(target);
        targetCreatedPeer(target, peer);
        return peer;
    }

    public TextFieldPeer createTextField(TextField target) {
        TextFieldPeer peer = new WTextFieldPeer(target);
        targetCreatedPeer(target, peer);
        return peer;
    }

    public LabelPeer createLabel(Label target) {
        LabelPeer peer = new WLabelPeer(target);
        targetCreatedPeer(target, peer);
        return peer;
    }

    public ListPeer createList(List target) {
        ListPeer peer = new WListPeer(target);
        targetCreatedPeer(target, peer);
        return peer;
    }

    public CheckboxPeer createCheckbox(Checkbox target) {
        CheckboxPeer peer = new WCheckboxPeer(target);
        targetCreatedPeer(target, peer);
        return peer;
    }

    public ScrollbarPeer createScrollbar(Scrollbar target) {
        ScrollbarPeer peer = new WScrollbarPeer(target);
        targetCreatedPeer(target, peer);
        return peer;
    }

    public ScrollPanePeer createScrollPane(ScrollPane target) {
        ScrollPanePeer peer = new WScrollPanePeer(target);
        targetCreatedPeer(target, peer);
        return peer;
    }

    public TextAreaPeer createTextArea(TextArea target) {
        TextAreaPeer peer = new WTextAreaPeer(target);
        targetCreatedPeer(target, peer);
        return peer;
    }

    public ChoicePeer createChoice(Choice target) {
        ChoicePeer peer = new WChoicePeer(target);
        targetCreatedPeer(target, peer);
        return peer;
    }

    public FramePeer  createFrame(Frame target) {
        FramePeer peer = new WFramePeer(target);
        targetCreatedPeer(target, peer);
        return peer;
    }

    public CanvasPeer createCanvas(Canvas target) {
        CanvasPeer peer = new WCanvasPeer(target);
        targetCreatedPeer(target, peer);
        return peer;
    }

    public void disableBackgroundErase(Canvas canvas) {
        WCanvasPeer peer = (WCanvasPeer)canvas.getPeer();
        if (peer == null) {
            throw new IllegalStateException("Canvas must have a valid peer");
        }
        peer.disableBackgroundErase();
    }

    public PanelPeer createPanel(Panel target) {
        PanelPeer peer = new WPanelPeer(target);
        targetCreatedPeer(target, peer);
        return peer;
    }

    public WindowPeer createWindow(Window target) {
        WindowPeer peer = new WWindowPeer(target);
        targetCreatedPeer(target, peer);
        return peer;
    }

    public DialogPeer createDialog(Dialog target) {
        DialogPeer peer = new WDialogPeer(target);
        targetCreatedPeer(target, peer);
        return peer;
    }

    public FileDialogPeer createFileDialog(FileDialog target) {
        FileDialogPeer peer = new WFileDialogPeer(target);
        targetCreatedPeer(target, peer);
        return peer;
    }

    public MenuBarPeer createMenuBar(MenuBar target) {
        MenuBarPeer peer = new WMenuBarPeer(target);
        targetCreatedPeer(target, peer);
        return peer;
    }

    public MenuPeer createMenu(Menu target) {
        MenuPeer peer = new WMenuPeer(target);
        targetCreatedPeer(target, peer);
        return peer;
    }

    public PopupMenuPeer createPopupMenu(PopupMenu target) {
        PopupMenuPeer peer = new WPopupMenuPeer(target);
        targetCreatedPeer(target, peer);
        return peer;
    }

    public MenuItemPeer createMenuItem(MenuItem target) {
        MenuItemPeer peer = new WMenuItemPeer(target);
        targetCreatedPeer(target, peer);
        return peer;
    }

    public CheckboxMenuItemPeer createCheckboxMenuItem(CheckboxMenuItem target) {
        CheckboxMenuItemPeer peer = new WCheckboxMenuItemPeer(target);
        targetCreatedPeer(target, peer);
        return peer;
    }

    public RobotPeer createRobot(Robot target, GraphicsDevice screen) {
        // (target is unused for now)
        // Robot's don't need to go in the peer map since
        // they're not Component's
        return new WRobotPeer(screen);
    }

    public WEmbeddedFramePeer createEmbeddedFrame(WEmbeddedFrame target) {
        WEmbeddedFramePeer peer = new WEmbeddedFramePeer(target);
        targetCreatedPeer(target, peer);
        return peer;
    }

    WPrintDialogPeer createWPrintDialog(WPrintDialog target) {
        WPrintDialogPeer peer = new WPrintDialogPeer(target);
        targetCreatedPeer(target, peer);
        return peer;
    }

    WPageDialogPeer createWPageDialog(WPageDialog target) {
        WPageDialogPeer peer = new WPageDialogPeer(target);
        targetCreatedPeer(target, peer);
        return peer;
    }

    public TrayIconPeer createTrayIcon(TrayIcon target) {
        WTrayIconPeer peer = new WTrayIconPeer(target);
        targetCreatedPeer(target, peer);
        return peer;
    }

    public SystemTrayPeer createSystemTray(SystemTray target) {
        return new WSystemTrayPeer(target);
    }

    public boolean isTraySupported() {
        return true;
    }

    public KeyboardFocusManagerPeer getKeyboardFocusManagerPeer()
      throws HeadlessException
    {
        return WKeyboardFocusManagerPeer.getInstance();
    }

    protected native void setDynamicLayoutNative(boolean b);

    public void setDynamicLayout(boolean b) {
        if (b == dynamicLayoutSetting) {
            return;
        }

        dynamicLayoutSetting = b;
        setDynamicLayoutNative(b);
    }

    protected boolean isDynamicLayoutSet() {
        return dynamicLayoutSetting;
    }

    /*
     * Called from lazilyLoadDynamicLayoutSupportedProperty because
     * Windows doesn't always send WM_SETTINGCHANGE when it should.
     */
    protected native boolean isDynamicLayoutSupportedNative();

    public boolean isDynamicLayoutActive() {
        return (isDynamicLayoutSet() && isDynamicLayoutSupported());
    }

    /**
     * Returns <code>true</code> if this frame state is supported.
     */
    public boolean isFrameStateSupported(int state) {
        switch (state) {
          case Frame.NORMAL:
          case Frame.ICONIFIED:
          case Frame.MAXIMIZED_BOTH:
              return true;
          default:
              return false;
        }
    }

    static native ColorModel makeColorModel();
    static ColorModel screenmodel;

    static ColorModel getStaticColorModel() {
        if (GraphicsEnvironment.isHeadless()) {
            throw new IllegalArgumentException();
        }
        if (config == null) {
            resetGC();
        }
        return config.getColorModel();
    }

    public ColorModel getColorModel() {
        return getStaticColorModel();
    }

    public Insets getScreenInsets(GraphicsConfiguration gc)
    {
        return getScreenInsets(((Win32GraphicsDevice) gc.getDevice()).getScreen());
    }

    public int getScreenResolution() {
        Win32GraphicsEnvironment ge = (Win32GraphicsEnvironment)
            GraphicsEnvironment.getLocalGraphicsEnvironment();
        return ge.getXResolution();
    }
    protected native int getScreenWidth();
    protected native int getScreenHeight();
    protected native Insets getScreenInsets(int screen);


    public FontMetrics getFontMetrics(Font font) {
        // This is an unsupported hack, but left in for a customer.
        // Do not remove.
        FontManager fm = FontManagerFactory.getInstance();
        if (fm instanceof SunFontManager
            && ((SunFontManager) fm).usePlatformFontMetrics()) {
            return WFontMetrics.getFontMetrics(font);
        }
        return super.getFontMetrics(font);
    }

    public FontPeer getFontPeer(String name, int style) {
        FontPeer retval = null;
        String lcName = name.toLowerCase();
        if (null != cacheFontPeer) {
            retval = (FontPeer)cacheFontPeer.get(lcName + style);
            if (null != retval) {
                return retval;
            }
        }
        retval = new WFontPeer(name, style);
        if (retval != null) {
            if (null == cacheFontPeer) {
                cacheFontPeer = new Hashtable(5, (float)0.9);
            }
            if (null != cacheFontPeer) {
                cacheFontPeer.put(lcName + style, retval);
            }
        }
        return retval;
    }

    private native void nativeSync();

    public void sync() {
        // flush the GDI/DD buffers
        nativeSync();
        // now flush the OGL pipeline (this is a no-op if OGL is not enabled)
        OGLRenderQueue.sync();
        // now flush the D3D pipeline (this is a no-op if D3D is not enabled)
        D3DRenderQueue.sync();
    }

    public PrintJob getPrintJob(Frame frame, String doctitle,
                                Properties props) {
        return getPrintJob(frame, doctitle, null, null);
    }

    public PrintJob getPrintJob(Frame frame, String doctitle,
                                JobAttributes jobAttributes,
                                PageAttributes pageAttributes)
    {
        if (frame == null) {
            throw new NullPointerException("frame must not be null");
        }

        PrintJob2D printJob = new PrintJob2D(frame, doctitle,
                                             jobAttributes, pageAttributes);

        if (printJob.printDialog() == false) {
            printJob = null;
        }

        return printJob;
    }

    public native void beep();

    public boolean getLockingKeyState(int key) {
        if (! (key == KeyEvent.VK_CAPS_LOCK || key == KeyEvent.VK_NUM_LOCK ||
               key == KeyEvent.VK_SCROLL_LOCK || key == KeyEvent.VK_KANA_LOCK)) {
            throw new IllegalArgumentException("invalid key for Toolkit.getLockingKeyState");
        }
        return getLockingKeyStateNative(key);
    }

    public native boolean getLockingKeyStateNative(int key);

    public void setLockingKeyState(int key, boolean on) {
        if (! (key == KeyEvent.VK_CAPS_LOCK || key == KeyEvent.VK_NUM_LOCK ||
               key == KeyEvent.VK_SCROLL_LOCK || key == KeyEvent.VK_KANA_LOCK)) {
            throw new IllegalArgumentException("invalid key for Toolkit.setLockingKeyState");
        }
        setLockingKeyStateNative(key, on);
    }

    public native void setLockingKeyStateNative(int key, boolean on);

    public Clipboard getSystemClipboard() {
        SecurityManager security = System.getSecurityManager();
        if (security != null) {
          security.checkSystemClipboardAccess();
        }
        synchronized (this) {
            if (clipboard == null) {
                clipboard = new WClipboard();
            }
        }
        return clipboard;
    }

    protected native void loadSystemColors(int[] systemColors);

    public static final Object targetToPeer(Object target) {
        return SunToolkit.targetToPeer(target);
    }

    public static final void targetDisposedPeer(Object target, Object peer) {
        SunToolkit.targetDisposedPeer(target, peer);
    }

    /**
     * Returns a new input method adapter descriptor for native input methods.
     */
    public InputMethodDescriptor getInputMethodAdapterDescriptor() {
        return new WInputMethodDescriptor();
    }

    /**
     * Returns a style map for the input method highlight.
     */
    public Map mapInputMethodHighlight(InputMethodHighlight highlight) {
        return WInputMethod.mapInputMethodHighlight(highlight);
    }

    /**
     * Returns whether enableInputMethods should be set to true for peered
     * TextComponent instances on this platform.
     */
    public boolean enableInputMethodsForTextComponent() {
        return true;
    }

    /**
     * Returns the default keyboard locale of the underlying operating system
     */
    public Locale getDefaultKeyboardLocale() {
        Locale locale = WInputMethod.getNativeLocale();

        if (locale == null) {
            return super.getDefaultKeyboardLocale();
        } else {
            return locale;
        }
    }

    /**
     * Returns a new custom cursor.
     */
    public Cursor createCustomCursor(Image cursor, Point hotSpot, String name)
        throws IndexOutOfBoundsException {
        return new WCustomCursor(cursor, hotSpot, name);
    }

    /**
     * Returns the supported cursor size (Win32 only has one).
     */
    public Dimension getBestCursorSize(int preferredWidth, int preferredHeight) {
        return new Dimension(WCustomCursor.getCursorWidth(),
                             WCustomCursor.getCursorHeight());
    }

    public native int getMaximumCursorColors();

    static void paletteChanged() {
        ((Win32GraphicsEnvironment)GraphicsEnvironment
        .getLocalGraphicsEnvironment())
        .paletteChanged();
    }

    /*
     * Called from Toolkit native code when a WM_DISPLAYCHANGE occurs.
     * Have Win32GraphicsEnvironment execute the display change code on the
     * Event thread.
     */
    static public void displayChanged() {
        EventQueue.invokeLater(new Runnable() {
            public void run() {
                ((Win32GraphicsEnvironment)GraphicsEnvironment
                .getLocalGraphicsEnvironment())
                .displayChanged();
            }
        });
    }

    /**
     * create the peer for a DragSourceContext
     */

    public DragSourceContextPeer createDragSourceContextPeer(DragGestureEvent dge) throws InvalidDnDOperationException {
        return WDragSourceContextPeer.createDragSourceContextPeer(dge);
    }

    public <T extends DragGestureRecognizer> T
        createDragGestureRecognizer(Class<T> abstractRecognizerClass,
                                    DragSource ds, Component c, int srcActions,
                                    DragGestureListener dgl)
    {
        if (MouseDragGestureRecognizer.class.equals(abstractRecognizerClass))
            return (T)new WMouseDragGestureRecognizer(ds, c, srcActions, dgl);
        else
            return null;
    }

    /**
     *
     */

    private static final String prefix  = "DnD.Cursor.";
    private static final String postfix = ".32x32";
    private static final String awtPrefix  = "awt.";
    private static final String dndPrefix  = "DnD.";

    protected Object lazilyLoadDesktopProperty(String name) {
        if (name.startsWith(prefix)) {
            String cursorName = name.substring(prefix.length(), name.length()) + postfix;

            try {
                return Cursor.getSystemCustomCursor(cursorName);
            } catch (AWTException awte) {
                throw new RuntimeException("cannot load system cursor: " + cursorName, awte);
            }
        }

        if (name.equals("awt.dynamicLayoutSupported")) {
            return  Boolean.valueOf(isDynamicLayoutSupported());
        }

        if (WDesktopProperties.isWindowsProperty(name) ||
            name.startsWith(awtPrefix) || name.startsWith(dndPrefix))
        {
            synchronized(this) {
                lazilyInitWProps();
                return desktopProperties.get(name);
            }
        }

        return super.lazilyLoadDesktopProperty(name);
    }

    private synchronized void lazilyInitWProps() {
        if (wprops == null) {
            wprops = new WDesktopProperties(this);
            updateProperties(wprops.getProperties());
        }
    }

    /*
     * Called from lazilyLoadDesktopProperty because Windows doesn't
     * always send WM_SETTINGCHANGE when it should.
     */
    private synchronized boolean isDynamicLayoutSupported() {
        boolean nativeDynamic = isDynamicLayoutSupportedNative();
        lazilyInitWProps();
        Boolean prop = (Boolean) desktopProperties.get("awt.dynamicLayoutSupported");

        if (log.isLoggable(PlatformLogger.FINER)) {
            log.finer("In WTK.isDynamicLayoutSupported()" +
                      "   nativeDynamic == " + nativeDynamic +
                      "   wprops.dynamic == " + prop);
        }

        if ((prop == null) || (nativeDynamic != prop.booleanValue())) {
            // We missed the WM_SETTINGCHANGE, so we pretend
            // we just got one - fire the propertyChange, etc.
            windowsSettingChange();
            return nativeDynamic;
        }

        return prop.booleanValue();
    }

    /*
     * Called from native toolkit code when WM_SETTINGCHANGE message received
     * Also called from lazilyLoadDynamicLayoutSupportedProperty because
     * Windows doesn't always send WM_SETTINGCHANGE when it should.
     */
    private void windowsSettingChange() {
<<<<<<< HEAD
        if (AppContext.getAppContext() == null) {
            // We cannot post the update to any EventQueue. Listeners will
            // be called on EDTs by DesktopPropertyChangeSupport
            updateProperties();
        } else {
            EventQueue.invokeLater(new Runnable() {
                @Override
                public void run() {
                    updateProperties();
=======
        // JDK-8039383: Have to update the value of XPSTYLE_THEME_ACTIVE property
        // as soon as possible to prevent NPE and other errors because theme data
        // has become unavailable.
        final Map<String, Object> props = getWProps();
        if (props == null) {
            // props has not been initialized, so we have nothing to update
            return;
        }

        updateXPStyleEnabled(props.get(XPSTYLE_THEME_ACTIVE));

        if (AppContext.getAppContext() == null) {
            // We cannot post the update to any EventQueue. Listeners will
            // be called on EDTs by DesktopPropertyChangeSupport
            updateProperties(props);
        } else {
            // Cannot update on Toolkit thread.
            // DesktopPropertyChangeSupport will call listeners on Toolkit
            // thread if it has AppContext (standalone mode)
            EventQueue.invokeLater(new Runnable() {
                @Override
                public void run() {
                    updateProperties(props);
>>>>>>> a7c9253a
                }
            });
        }
    }

    private synchronized void updateProperties(final Map<String, Object> props) {
        if (null == props) {
            return;
        }

        updateXPStyleEnabled(props.get(XPSTYLE_THEME_ACTIVE));

        for (String propName : props.keySet()) {
            Object val = props.get(propName);
            if (log.isLoggable(PlatformLogger.FINER)) {
                log.finer("changed " + propName + " to " + val);
            }
            setDesktopProperty(propName, val);
        }
    }

    public synchronized void addPropertyChangeListener(String name, PropertyChangeListener pcl) {
        if (name == null) {
            // See JavaDoc for the Toolkit.addPropertyChangeListener() method
            return;
        }
        if ( WDesktopProperties.isWindowsProperty(name)
             || name.startsWith(awtPrefix)
             || name.startsWith(dndPrefix))
        {
            // someone is interested in Windows-specific desktop properties
            // we should initialize wprops
            lazilyInitWProps();
        }
        super.addPropertyChangeListener(name, pcl);
    }

    /*
     * initialize only static props here and do not try to initialize props which depends on wprops,
     * this should be done in lazilyLoadDesktopProperty() only.
     */
    protected synchronized void initializeDesktopProperties() {
        desktopProperties.put("DnD.Autoscroll.initialDelay",
                              Integer.valueOf(50));
        desktopProperties.put("DnD.Autoscroll.interval",
                              Integer.valueOf(50));
        desktopProperties.put("DnD.isDragImageSupported",
                              Boolean.TRUE);
        desktopProperties.put("Shell.shellFolderManager",
                              "sun.awt.shell.Win32ShellFolderManager2");
    }

    /*
     * This returns the value for the desktop property "awt.font.desktophints"
     * This requires that the Windows properties have already been gathered.
     */
    protected synchronized RenderingHints getDesktopAAHints() {
        if (wprops == null) {
            return null;
        } else {
            return wprops.getDesktopAAHints();
        }
    }

    public boolean isModalityTypeSupported(Dialog.ModalityType modalityType) {
        return (modalityType == null) ||
               (modalityType == Dialog.ModalityType.MODELESS) ||
               (modalityType == Dialog.ModalityType.DOCUMENT_MODAL) ||
               (modalityType == Dialog.ModalityType.APPLICATION_MODAL) ||
               (modalityType == Dialog.ModalityType.TOOLKIT_MODAL);
    }

    public boolean isModalExclusionTypeSupported(Dialog.ModalExclusionType exclusionType) {
        return (exclusionType == null) ||
               (exclusionType == Dialog.ModalExclusionType.NO_EXCLUDE) ||
               (exclusionType == Dialog.ModalExclusionType.APPLICATION_EXCLUDE) ||
               (exclusionType == Dialog.ModalExclusionType.TOOLKIT_EXCLUDE);
    }

    public static WToolkit getWToolkit() {
        WToolkit toolkit = (WToolkit)Toolkit.getDefaultToolkit();
        return toolkit;
    }

    /**
     * There are two reasons why we don't use buffer per window when
     * Vista's DWM (aka Aero) is enabled:
     * - since with DWM all windows are already double-buffered, the application
     *   doesn't get expose events so we don't get to use our true back-buffer,
     *   wasting memory and performance (this is valid for both d3d and gdi
     *   pipelines)
     * - in some cases with buffer per window enabled it is possible for the
     *   paint manager to redirect rendering to the screen for some operations
     *   (like copyArea), and since bpw uses its own BufferStrategy the
     *   d3d onscreen rendering support is disabled and rendering goes through
     *   GDI. This doesn't work well with Vista's DWM since one
     *   can not perform GDI and D3D operations on the same surface
     *   (see 6630702 for more info)
     *
     * Note: even though DWM composition state can change during the lifetime
     * of the application it is a rare event, and it is more often that it
     * is temporarily disabled (because of some app) than it is getting
     * permanently enabled so we can live with this approach without the
     * complexity of dwm state listeners and such. This can be revisited if
     * proved otherwise.
     */
    @Override
    public boolean useBufferPerWindow() {
        return !Win32GraphicsEnvironment.isDWMCompositionEnabled();
    }

    public void grab(Window w) {
        if (w.getPeer() != null) {
            ((WWindowPeer)w.getPeer()).grab();
        }
    }

    public void ungrab(Window w) {
        if (w.getPeer() != null) {
           ((WWindowPeer)w.getPeer()).ungrab();
        }
    }

    public native boolean syncNativeQueue(final long timeout);
    public boolean isDesktopSupported() {
        return true;
    }

    public DesktopPeer createDesktopPeer(Desktop target) {
        return new WDesktopPeer();
    }

    public static native void setExtraMouseButtonsEnabledNative(boolean enable);

    public boolean areExtraMouseButtonsEnabled() throws HeadlessException {
        return areExtraMouseButtonsEnabled;
    }

    private native synchronized int getNumberOfButtonsImpl();

    private synchronized Map<String, Object> getWProps() {
        return (wprops != null) ? wprops.getProperties() : null;
    }

    private void updateXPStyleEnabled(final Object dskProp) {
        ThemeReader.xpStyleEnabled = Boolean.TRUE.equals(dskProp);
    }

    @Override
    public int getNumberOfButtons(){
        if (numberOfButtons == 0) {
            numberOfButtons = getNumberOfButtonsImpl();
        }
        return (numberOfButtons > MAX_BUTTONS_SUPPORTED)? MAX_BUTTONS_SUPPORTED : numberOfButtons;
    }

    @Override
    public boolean isWindowOpacitySupported() {
        // supported in Win2K and later
        return true;
    }

    @Override
    public boolean isWindowShapingSupported() {
        return true;
    }

    @Override
    public boolean isWindowTranslucencySupported() {
        // supported in Win2K and later
        return true;
    }

    @Override
    public boolean isTranslucencyCapable(GraphicsConfiguration gc) {
        //XXX: worth checking if 8-bit? Anyway, it doesn't hurt.
        return true;
    }

    // On MS Windows one must use the peer.updateWindow() to implement
    // non-opaque windows.
    @Override
    public boolean needUpdateWindow() {
        return true;
    }
}<|MERGE_RESOLUTION|>--- conflicted
+++ resolved
@@ -868,17 +868,6 @@
      * Windows doesn't always send WM_SETTINGCHANGE when it should.
      */
     private void windowsSettingChange() {
-<<<<<<< HEAD
-        if (AppContext.getAppContext() == null) {
-            // We cannot post the update to any EventQueue. Listeners will
-            // be called on EDTs by DesktopPropertyChangeSupport
-            updateProperties();
-        } else {
-            EventQueue.invokeLater(new Runnable() {
-                @Override
-                public void run() {
-                    updateProperties();
-=======
         // JDK-8039383: Have to update the value of XPSTYLE_THEME_ACTIVE property
         // as soon as possible to prevent NPE and other errors because theme data
         // has become unavailable.
@@ -902,7 +891,6 @@
                 @Override
                 public void run() {
                     updateProperties(props);
->>>>>>> a7c9253a
                 }
             });
         }
