/*
 * Copyright (c) 2012, Oracle and/or its affiliates. All rights reserved.
 * DO NOT ALTER OR REMOVE COPYRIGHT NOTICES OR THIS FILE HEADER.
 *
 * This code is free software; you can redistribute it and/or modify it
 * under the terms of the GNU General Public License version 2 only, as
 * published by the Free Software Foundation.  Oracle designates this
 * particular file as subject to the "Classpath" exception as provided
 * by Oracle in the LICENSE file that accompanied this code.
 *
 * This code is distributed in the hope that it will be useful, but WITHOUT
 * ANY WARRANTY; without even the implied warranty of MERCHANTABILITY or
 * FITNESS FOR A PARTICULAR PURPOSE.  See the GNU General Public License
 * version 2 for more details (a copy is included in the LICENSE file that
 * accompanied this code).
 *
 * You should have received a copy of the GNU General Public License version
 * 2 along with this work; if not, write to the Free Software Foundation,
 * Inc., 51 Franklin St, Fifth Floor, Boston, MA 02110-1301 USA.
 *
 * Please contact Oracle, 500 Oracle Parkway, Redwood Shores, CA 94065 USA
 * or visit www.oracle.com if you need additional information or have any
 * questions.
 */

package sun.hawt;

import java.awt.*;
import java.awt.datatransfer.*;
import java.awt.dnd.*;
import java.awt.dnd.peer.*;
import java.awt.font.*;
import java.awt.im.*;
import java.awt.im.spi.*;
import java.awt.image.*;
import java.awt.peer.*;
import java.util.*;
import java.util.logging.*;
import sun.awt.*;
import sun.lwawt.*;
import sun.lwawt.LWWindowPeer.PeerType;

public class HaikuToolkit extends LWToolkit {

    private native void nativeInit();
    private native void nativeRunMessage();
    private native void nativeShutdown();
    private native void nativeLoadSystemColors(int[] systemColors);
    private native void nativeBeep();

	static {
		System.loadLibrary("awt");
	}

<<<<<<< HEAD
    private PlatformWindowFactory platformWindow;
    private HaikuClipboard clipboard;

    public HaikuToolkit() {
        super();
        SunToolkit.setDataTransfererClassName("sun.hawt.HaikuDataTransferer");
=======
    public HaikuToolkit() {
        super();
        SunToolkit.setDataTransfererClassName("sun.hawt.HaikuDataTransferer");

        // We need to create the BApplication now so that other supporting
        // classes can get access to be_app before the message loop is
        // running.
        nativeInit();

        // This kicks off the toolkit thread and runs platformRunMessage
        init();
>>>>>>> bb25cbc3
    }

    @Override
    protected void loadSystemColors(int[] systemColors) {
        if (systemColors == null)
            return;

        nativeLoadSystemColors(systemColors);
    }

    @Override
    protected PlatformWindow createPlatformWindow(PeerType peerType) {
        if (peerType == PeerType.EMBEDDEDFRAME) {
        	System.err.println("Creating embedded frame!");
        	return null;
        } else {
        	return new HaikuPlatformWindow(peerType);
        }
    }

    @Override
    protected PlatformComponent createPlatformComponent() {
        return new HaikuPlatformComponent();
    }

    @Override
    protected void platformCleanup() {
    }

    @Override
    protected void platformInit() {
    }

    @Override
    protected void platformRunMessage() {
    	nativeRunMessage();
    }

    @Override
    protected void platformShutdown() {
    	nativeShutdown();
    }

    @Override
    protected void initializeDesktopProperties() {
        super.initializeDesktopProperties();

        // Enable font antialiasing by default
        // Note -- can get these settings programmatically using some private
        // functions in libbe.
        Map<Object, Object> fontHints = new HashMap<Object, Object>();
        fontHints.put(RenderingHints.KEY_ANTIALIASING, RenderingHints.VALUE_ANTIALIAS_ON);
        fontHints.put(RenderingHints.KEY_TEXT_ANTIALIASING, RenderingHints.VALUE_TEXT_ANTIALIAS_ON);
        desktopProperties.put(SunToolkit.DESKTOPFONTHINTS, fontHints);
    }

    @Override
    public Clipboard createPlatformClipboard() {
        return HaikuClipboard.createClipboard();
    }

    @Override
    public LWCursorManager getCursorManager() {
        return HaikuCursorManager.getInstance();
    }

    @Override
    protected FileDialogPeer createFileDialogPeer(FileDialog target) {
        return new HaikuFileDialog(target);
    }

    @Override
    public MenuPeer createMenu(Menu target) {
        MenuPeer peer = new HaikuMenu(target);
        targetCreatedPeer(target, peer);
        return peer;
    }

    @Override
    public MenuBarPeer createMenuBar(MenuBar target) {
        MenuBarPeer peer = new HaikuMenuBar(target);
        targetCreatedPeer(target, peer);
        return peer;
    }

    @Override
    public MenuItemPeer createMenuItem(MenuItem target) {
        MenuItemPeer peer = new HaikuMenuItem(target);
        targetCreatedPeer(target, peer);
        return peer;
    }

    @Override
    public CheckboxMenuItemPeer createCheckboxMenuItem(CheckboxMenuItem target) {
        CheckboxMenuItemPeer peer = new HaikuCheckboxMenuItem(target);
        targetCreatedPeer(target, peer);
        return peer;
    }

    @Override
    public PopupMenuPeer createPopupMenu(PopupMenu target) {
        PopupMenuPeer peer = new HaikuPopupMenu(target);
        targetCreatedPeer(target, peer);
        return peer;
    }

    @Override
    public DragSourceContextPeer createDragSourceContextPeer(
            DragGestureEvent dge) throws InvalidDnDOperationException {
        return HaikuDragSourceContextPeer.createDragSourceContextPeer(dge);
    }

    @Override
    public boolean isTraySupported() {
        return false;
    }

    class HaikuPlatformFont extends PlatformFont {

        public HaikuPlatformFont(String name, int style) {
            super(name, style);
        }

        protected char getMissingGlyphCharacter() {
            return (char)0xfff8;
        }
    }

    @Override
    public TrayIconPeer createTrayIcon(TrayIcon target) throws HeadlessException {
        TrayIconPeer peer = new HaikuTrayIcon(target);
        targetCreatedPeer(target, peer);
        return peer;
    }

    @Override
    public SystemTrayPeer createSystemTray(SystemTray target) {
        SystemTrayPeer peer = new HaikuSystemTray();
        targetCreatedPeer(target, peer);
        return peer;
    }

    class HaikuPlatformFont extends PlatformFont {

        public HaikuPlatformFont(String name, int style) {
            super(name, style);
        }

        @Override
        protected char getMissingGlyphCharacter() {
            return (char)0xfff8;
        }
    }

    @Override
    public FontPeer getFontPeer(String name, int style) {
        return new HaikuPlatformFont(name, style);
    }

    @Override
    public RobotPeer createRobot(Robot target, GraphicsDevice device) {
        return new HaikuRobot(target, device);
    }

    @Override
    protected int getScreenWidth() {
        GraphicsConfiguration config =
                HaikuGraphicsConfig.getDefaultConfiguration();
        return config.getBounds().width;
    }

    @Override
    protected int getScreenHeight() {
        GraphicsConfiguration config =
                HaikuGraphicsConfig.getDefaultConfiguration();
        return config.getBounds().height;
    }

    @Override
    protected boolean syncNativeQueue(long timeout) {
    	// This should wait until all events that should be generated
    	// in response to user events have been generated.
    	// I don't know if BWindow::Sync fits the bill.
        return false;
    }

    @Override
    public boolean isDesktopSupported() {
        return true;
    }

    @Override
    protected DesktopPeer createDesktopPeer(Desktop target)
    		throws HeadlessException {
        return new HaikuDesktopPeer();
    }

    @Override
    public int getScreenResolution() throws HeadlessException {
        HaikuGraphicsConfig config =
                HaikuGraphicsConfig.getDefaultConfiguration();
        return (int)((HaikuGraphicsDevice)config.getDevice()).getScreenResolution();
    }

    @Override
    public ColorModel getColorModel() throws HeadlessException {
        HaikuGraphicsConfig config =
                HaikuGraphicsConfig.getDefaultConfiguration();
        return config.getColorModel();
    }

    @Override
    public void sync() {
    }

    @Override
    public void beep() {
    	nativeBeep();
    }

    @Override
<<<<<<< HEAD
    public Clipboard getSystemClipboard() throws HeadlessException {
        synchronized (this) {
            if (clipboard == null)
                clipboard = new HaikuClipboard("System");
        }
        return clipboard;
=======
    public Map mapInputMethodHighlight(InputMethodHighlight highlight)
            throws HeadlessException {
        return null;
>>>>>>> bb25cbc3
    }

    @Override
    public InputMethodDescriptor getInputMethodAdapterDescriptor()
            throws AWTException {
        return null;
    }
}<|MERGE_RESOLUTION|>--- conflicted
+++ resolved
@@ -52,14 +52,6 @@
 		System.loadLibrary("awt");
 	}
 
-<<<<<<< HEAD
-    private PlatformWindowFactory platformWindow;
-    private HaikuClipboard clipboard;
-
-    public HaikuToolkit() {
-        super();
-        SunToolkit.setDataTransfererClassName("sun.hawt.HaikuDataTransferer");
-=======
     public HaikuToolkit() {
         super();
         SunToolkit.setDataTransfererClassName("sun.hawt.HaikuDataTransferer");
@@ -71,7 +63,6 @@
 
         // This kicks off the toolkit thread and runs platformRunMessage
         init();
->>>>>>> bb25cbc3
     }
 
     @Override
@@ -189,17 +180,6 @@
         return false;
     }
 
-    class HaikuPlatformFont extends PlatformFont {
-
-        public HaikuPlatformFont(String name, int style) {
-            super(name, style);
-        }
-
-        protected char getMissingGlyphCharacter() {
-            return (char)0xfff8;
-        }
-    }
-
     @Override
     public TrayIconPeer createTrayIcon(TrayIcon target) throws HeadlessException {
         TrayIconPeer peer = new HaikuTrayIcon(target);
@@ -293,18 +273,9 @@
     }
 
     @Override
-<<<<<<< HEAD
-    public Clipboard getSystemClipboard() throws HeadlessException {
-        synchronized (this) {
-            if (clipboard == null)
-                clipboard = new HaikuClipboard("System");
-        }
-        return clipboard;
-=======
     public Map mapInputMethodHighlight(InputMethodHighlight highlight)
             throws HeadlessException {
         return null;
->>>>>>> bb25cbc3
     }
 
     @Override
