--- conflicted
+++ resolved
@@ -1,4 +1,3 @@
-
 /*
  * Copyright (c) 2008, 2009, Oracle and/or its affiliates. All rights reserved.
  * DO NOT ALTER OR REMOVE COPYRIGHT NOTICES OR THIS FILE HEADER.
@@ -501,21 +500,6 @@
     private static native int getgrnam0(long nameAddress) throws UnixException;
 
     /**
-<<<<<<< HEAD
-     * int getextmntent(FILE *fp, struct extmnttab *mp, int len);
-     */
-    static native int getextmntent(long fp, UnixMountEntry entry) throws UnixException;
-
-
-    /** 
-     * Special implementation of getextmntent that returns all entries at once (AIX_Port)
-     * Currently only implemented for AIX.
-     */
-    static native UnixMountEntry[] getmntctl() throws UnixException;
-
-    /**
-=======
->>>>>>> b691f40c
      * statvfs(const char* path, struct statvfs *buf)
      */
     static void statvfs(UnixPath path, UnixFileStoreAttributes attrs)
