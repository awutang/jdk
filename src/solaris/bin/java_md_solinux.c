--- conflicted
+++ resolved
@@ -1000,9 +1000,6 @@
 int
 ContinueInNewThread0(int (JNICALL *continuation)(void *), jlong stack_size, void * args) {
     int rslt;
-<<<<<<< HEAD
-#ifdef USE_PTHREADS
-=======
 #ifdef __solaris__
     thread_t tid;
     long flags = 0;
@@ -1015,7 +1012,6 @@
       rslt = continuation(args);
     }
 #else /* ! __solaris__ */
->>>>>>> b691f40c
     pthread_t tid;
     pthread_attr_t attr;
     pthread_attr_init(&attr);
@@ -1040,22 +1036,7 @@
     }
 
     pthread_attr_destroy(&attr);
-<<<<<<< HEAD
-#else /* ! USE_PTHREADS */
-    thread_t tid;
-    long flags = 0;
-    if (thr_create(NULL, stack_size, (void *(*)(void *))continuation, args, flags, &tid) == 0) {
-      void * tmp;
-      thr_join(tid, NULL, &tmp);
-      rslt = (int)tmp;
-    } else {
-      /* See above. Continue in current thread if thr_create() failed */
-      rslt = continuation(args);
-    }
-#endif /* USE_PTHREADS */
-=======
 #endif /* __solaris__ */
->>>>>>> b691f40c
     return rslt;
 }
 
