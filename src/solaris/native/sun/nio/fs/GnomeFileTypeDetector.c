--- conflicted
+++ resolved
@@ -29,11 +29,8 @@
 #include "jlong.h"
 
 #include <stdlib.h>
-<<<<<<< HEAD
-=======
 #include <dlfcn.h>
 #ifndef __APPLE__
->>>>>>> e8f3b0ba
 #include <link.h>
 #endif
 
