--- conflicted
+++ resolved
@@ -30,12 +30,6 @@
 
 #include <stdlib.h>
 #include <dlfcn.h>
-<<<<<<< HEAD
-#if !defined(_AIX) && !defined(__APPLE__)
-#include <link.h>
-#endif
-=======
->>>>>>> b691f40c
 
 #ifdef __solaris__
 #include <strings.h>
