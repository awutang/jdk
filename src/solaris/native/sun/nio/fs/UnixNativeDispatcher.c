--- conflicted
+++ resolved
@@ -185,10 +185,6 @@
     entry_options = (*env)->GetFieldID(env, clazz, "opts", "[B");
     entry_dev = (*env)->GetFieldID(env, clazz, "dev", "J");
 
-<<<<<<< HEAD
-#ifdef COMPILE_AGAINST_SYSCALLS
-    ret = 0;
-=======
     /* AIX and HP-UX need a couple more references for futimes emulation */
 #if defined(_AIX) || defined (__hpux__)
     disp_copy2buf = (*env)->GetStaticMethodID(env, this, "copyToNativeBuffer", "(Lsun/nio/fs/UnixPath;)Lsun/nio/fs/NativeBuffer;");
@@ -202,11 +198,8 @@
 
     /* system calls that might not be available at run time */
 
-#if (defined(__solaris__) && defined(_LP64)) || defined(_ALLBSD_SOURCE)
-    /* Solaris 64-bit does not have openat64/fstatat64 */
-    my_openat64_func = (openat64_func*)dlsym(RTLD_DEFAULT, "openat");
-    my_fstatat64_func = (fstatat64_func*)dlsym(RTLD_DEFAULT, "fstatat");
->>>>>>> 40a3bfcf
+#ifdef COMPILE_AGAINST_SYSCALLS
+    ret = 0;
 #else
     ret = atsyscalls_init();
 #endif
@@ -555,51 +548,27 @@
 
 #ifdef _ALLBSD_SOURCE
     RESTARTABLE(futimes(filedes, &times[0]), err);
-
-    if (err == -1) {
-        throwUnixException(env, errno);
-    }
 #else
-    if (my_futimesat_func != NULL) {
-        RESTARTABLE((*my_futimesat_func)(filedes, NULL, &times[0]), err);
-
-        if (err == -1) {
-            throwUnixException(env, errno);
-        }
-    }
+    if (futimesat == NULL) {
     /* AIX and HP-UX does not provide futimes as system call => use utimes instead */
 #if defined(_AIX) || defined (__hpux__)
-    else {
         jobject buffer = (*env)->CallStaticObjectMethod(env, this, disp_copy2buf, path);
         jlong path_address = (*env)->GetLongField(env, buffer, buffer_address);
         const char* path = (const char*)jlong_to_ptr(path_address);
         RESTARTABLE(utimes(path, &times[0]), err);
-        if (err == -1) {
-            throwUnixException(env, errno);
-        }
         (*env)->CallVoidMethod(env, buffer, buffer_release);
-    }
 #else
-<<<<<<< HEAD
-    if (futimesat == NULL) {
         JNU_ThrowInternalError(env, "my_ftimesat_func is NULL");
         return;
-    }
-    RESTARTABLE(futimesat (filedes, NULL, &times[0]), err);
-#endif
-    if (err == -1) {
-        throwUnixException(env, errno);
-    }
-
-=======
-    else {
-        JNU_ThrowInternalError(env, "my_ftimesat_func is NULL");
-        return;
-    }
-#endif
-
-#endif
->>>>>>> 40a3bfcf
+#endif
+    } else {
+      RESTARTABLE(futimesat (filedes, NULL, &times[0]), err);
+    }
+#endif
+
+    if (err == -1) {
+        throwUnixException(env, errno);
+    }
 }
 
 JNIEXPORT jlong JNICALL
