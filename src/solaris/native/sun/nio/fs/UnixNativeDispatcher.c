--- conflicted
+++ resolved
@@ -176,17 +176,8 @@
     entry_options = (*env)->GetFieldID(env, clazz, "opts", "[B");
     entry_dev = (*env)->GetFieldID(env, clazz, "dev", "J");
 
-<<<<<<< HEAD
 #ifdef COMPILE_AGAINST_SYSCALLS
     ret = 0;
-=======
-    /* system calls that might not be available at run time */
-
-#if (defined(__solaris__) && defined(_LP64)) || defined(_ALLBSD_SOURCE)
-    /* Solaris 64-bit does not have openat64/fstatat64 */
-    my_openat64_func = (openat64_func*)dlsym(RTLD_DEFAULT, "openat");
-    my_fstatat64_func = (fstatat64_func*)dlsym(RTLD_DEFAULT, "fstatat");
->>>>>>> e8f3b0ba
 #else
     ret = atsyscalls_init();
 #endif
@@ -526,19 +517,15 @@
     times[1].tv_sec = modificationTime / 1000000;
     times[1].tv_usec = modificationTime % 1000000;
 
-<<<<<<< HEAD
-    RESTARTABLE(futimesat (filedes, NULL, &times[0]), err);
-=======
 #ifdef _ALLBSD_SOURCE
     RESTARTABLE(futimes(filedes, &times[0]), err);
 #else
-    if (my_futimesat_func == NULL) {
+    if (futimesat == NULL) {
         JNU_ThrowInternalError(env, "my_ftimesat_func is NULL");
         return;
     }
-    RESTARTABLE((*my_futimesat_func)(filedes, NULL, &times[0]), err);
-#endif
->>>>>>> e8f3b0ba
+    RESTARTABLE(futimesat (filedes, NULL, &times[0]), err);
+#endif
     if (err == -1) {
         throwUnixException(env, errno);
     }
