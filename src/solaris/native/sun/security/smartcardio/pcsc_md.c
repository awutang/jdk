/*
 * Copyright (c) 2005, Oracle and/or its affiliates. All rights reserved.
 * DO NOT ALTER OR REMOVE COPYRIGHT NOTICES OR THIS FILE HEADER.
 *
 * This code is free software; you can redistribute it and/or modify it
 * under the terms of the GNU General Public License version 2 only, as
 * published by the Free Software Foundation.  Oracle designates this
 * particular file as subject to the "Classpath" exception as provided
 * by Oracle in the LICENSE file that accompanied this code.
 *
 * This code is distributed in the hope that it will be useful, but WITHOUT
 * ANY WARRANTY; without even the implied warranty of MERCHANTABILITY or
 * FITNESS FOR A PARTICULAR PURPOSE.  See the GNU General Public License
 * version 2 for more details (a copy is included in the LICENSE file that
 * accompanied this code).
 *
 * You should have received a copy of the GNU General Public License version
 * 2 along with this work; if not, write to the Free Software Foundation,
 * Inc., 51 Franklin St, Fifth Floor, Boston, MA 02110-1301 USA.
 *
 * Please contact Oracle, 500 Oracle Parkway, Redwood Shores, CA 94065 USA
 * or visit www.oracle.com if you need additional information or have any
 * questions.
 */

#include <stdio.h>
#include <stdlib.h>
#include <string.h>
#include <assert.h>

#include <dlfcn.h>
<<<<<<< HEAD
#if !(defined(__APPLE__) || defined(AIX))
#include <link.h>
#endif
=======
>>>>>>> b691f40c

#include <winscard.h>

#include <jni_util.h>

#include "sun_security_smartcardio_PlatformPCSC.h"

#include "pcsc_md.h"

void *hModule;
FPTR_SCardEstablishContext scardEstablishContext;
FPTR_SCardConnect scardConnect;
FPTR_SCardDisconnect scardDisconnect;
FPTR_SCardStatus scardStatus;
FPTR_SCardGetStatusChange scardGetStatusChange;
FPTR_SCardTransmit scardTransmit;
FPTR_SCardListReaders scardListReaders;
FPTR_SCardBeginTransaction scardBeginTransaction;
FPTR_SCardEndTransaction scardEndTransaction;
FPTR_SCardControl scardControl;

void *findFunction(JNIEnv *env, void *hModule, char *functionName) {
    void *fAddress = dlsym(hModule, functionName);
    if (fAddress == NULL) {
        char errorMessage[256];
        snprintf(errorMessage, sizeof(errorMessage), "Symbol not found: %s", functionName);
        JNU_ThrowNullPointerException(env, errorMessage);
        return NULL;
    }
    return fAddress;
}

JNIEXPORT void JNICALL Java_sun_security_smartcardio_PlatformPCSC_initialize
        (JNIEnv *env, jclass thisClass, jstring jLibName) {
    const char *libName = (*env)->GetStringUTFChars(env, jLibName, NULL);
    hModule = dlopen(libName, RTLD_LAZY);
    (*env)->ReleaseStringUTFChars(env, jLibName, libName);

    if (hModule == NULL) {
        JNU_ThrowIOException(env, dlerror());
        return;
    }
    scardEstablishContext = (FPTR_SCardEstablishContext)findFunction(env, hModule, "SCardEstablishContext");
    scardConnect          = (FPTR_SCardConnect)         findFunction(env, hModule, "SCardConnect");
    scardDisconnect       = (FPTR_SCardDisconnect)      findFunction(env, hModule, "SCardDisconnect");
    scardStatus           = (FPTR_SCardStatus)          findFunction(env, hModule, "SCardStatus");
    scardGetStatusChange  = (FPTR_SCardGetStatusChange) findFunction(env, hModule, "SCardGetStatusChange");
    scardTransmit         = (FPTR_SCardTransmit)        findFunction(env, hModule, "SCardTransmit");
    scardListReaders      = (FPTR_SCardListReaders)     findFunction(env, hModule, "SCardListReaders");
    scardBeginTransaction = (FPTR_SCardBeginTransaction)findFunction(env, hModule, "SCardBeginTransaction");
    scardEndTransaction   = (FPTR_SCardEndTransaction)  findFunction(env, hModule, "SCardEndTransaction");
    scardControl          = (FPTR_SCardControl)         findFunction(env, hModule, "SCardControl");
}<|MERGE_RESOLUTION|>--- conflicted
+++ resolved
@@ -29,12 +29,6 @@
 #include <assert.h>
 
 #include <dlfcn.h>
-<<<<<<< HEAD
-#if !(defined(__APPLE__) || defined(AIX))
-#include <link.h>
-#endif
-=======
->>>>>>> b691f40c
 
 #include <winscard.h>
 
