/*
 * Copyright (c) 1998, 2011, Oracle and/or its affiliates. All rights reserved.
 * DO NOT ALTER OR REMOVE COPYRIGHT NOTICES OR THIS FILE HEADER.
 *
 * This code is free software; you can redistribute it and/or modify it
 * under the terms of the GNU General Public License version 2 only, as
 * published by the Free Software Foundation.  Oracle designates this
 * particular file as subject to the "Classpath" exception as provided
 * by Oracle in the LICENSE file that accompanied this code.
 *
 * This code is distributed in the hope that it will be useful, but WITHOUT
 * ANY WARRANTY; without even the implied warranty of MERCHANTABILITY or
 * FITNESS FOR A PARTICULAR PURPOSE.  See the GNU General Public License
 * version 2 for more details (a copy is included in the LICENSE file that
 * accompanied this code).
 *
 * You should have received a copy of the GNU General Public License version
 * 2 along with this work; if not, write to the Free Software Foundation,
 * Inc., 51 Franklin St, Fifth Floor, Boston, MA 02110-1301 USA.
 *
 * Please contact Oracle, 500 Oracle Parkway, Redwood Shores, CA 94065 USA
 * or visit www.oracle.com if you need additional information or have any
 * questions.
 */

#ifdef __linux__
#include <string.h>
#endif /* __linux__ */
#include <stdio.h>
#include <stdlib.h>
#include <strings.h>
#include <sys/types.h>
#include <sys/stat.h>
#include <sys/mman.h>
#include <fcntl.h>
#include <unistd.h>
#ifdef __solaris__
#include <sys/systeminfo.h>
#endif

#include <jni.h>
#include <jni_util.h>
#include <sun_font_FontManager.h>
#ifndef HEADLESS
#include <X11/Xlib.h>
#include <awt.h>
#else
/* locks ought to be included from awt.h */
#define AWT_LOCK()
#define AWT_UNLOCK()
#endif /* !HEADLESS */

#if defined(__linux__) && !defined(MAP_FAILED)
#define MAP_FAILED ((caddr_t)-1)
#endif

#ifndef HEADLESS
extern Display *awt_display;
#endif /* !HEADLESS */

#ifndef USE_SYSTEM_FONTCONFIG
#include <fontconfig_fp.h>
#endif

#define MAXFDIRS 512    /* Max number of directories that contain fonts */

#ifndef __linux__
/*
 * This can be set in the makefile to "/usr/X11" if so desired.
 */
#ifndef OPENWINHOMELIB
#define OPENWINHOMELIB "/usr/openwin/lib/"
#endif

/* This is all known Solaris X11 directories on Solaris 8, 9 and 10.
 * It is ordered to give precedence to TrueType directories.
 * It is needed if fontconfig is not installed or configured properly.
 */
static char *fullSolarisFontPath[] = {
    OPENWINHOMELIB "X11/fonts/TrueType",
    OPENWINHOMELIB "locale/euro_fonts/X11/fonts/TrueType",
    OPENWINHOMELIB "locale/iso_8859_2/X11/fonts/TrueType",
    OPENWINHOMELIB "locale/iso_8859_5/X11/fonts/TrueType",
    OPENWINHOMELIB "locale/iso_8859_7/X11/fonts/TrueType",
    OPENWINHOMELIB "locale/iso_8859_8/X11/fonts/TrueType",
    OPENWINHOMELIB "locale/iso_8859_9/X11/fonts/TrueType",
    OPENWINHOMELIB "locale/iso_8859_13/X11/fonts/TrueType",
    OPENWINHOMELIB "locale/iso_8859_15/X11/fonts/TrueType",
    OPENWINHOMELIB "locale/ar/X11/fonts/TrueType",
    OPENWINHOMELIB "locale/hi_IN.UTF-8/X11/fonts/TrueType",
    OPENWINHOMELIB "locale/ja/X11/fonts/TT",
    OPENWINHOMELIB "locale/ko/X11/fonts/TrueType",
    OPENWINHOMELIB "locale/ko.UTF-8/X11/fonts/TrueType",
    OPENWINHOMELIB "locale/KOI8-R/X11/fonts/TrueType",
    OPENWINHOMELIB "locale/ru.ansi-1251/X11/fonts/TrueType",
    OPENWINHOMELIB "locale/th_TH/X11/fonts/TrueType",
    OPENWINHOMELIB "locale/zh_TW/X11/fonts/TrueType",
    OPENWINHOMELIB "locale/zh_TW.BIG5/X11/fonts/TT",
    OPENWINHOMELIB "locale/zh_HK.BIG5HK/X11/fonts/TT",
    OPENWINHOMELIB "locale/zh_CN.GB18030/X11/fonts/TrueType",
    OPENWINHOMELIB "locale/zh/X11/fonts/TrueType",
    OPENWINHOMELIB "locale/zh.GBK/X11/fonts/TrueType",
    OPENWINHOMELIB "X11/fonts/Type1",
    OPENWINHOMELIB "X11/fonts/Type1/sun",
    OPENWINHOMELIB "X11/fonts/Type1/sun/outline",
    OPENWINHOMELIB "locale/iso_8859_2/X11/fonts/Type1",
    OPENWINHOMELIB "locale/iso_8859_4/X11/fonts/Type1",
    OPENWINHOMELIB "locale/iso_8859_5/X11/fonts/Type1",
    OPENWINHOMELIB "locale/iso_8859_7/X11/fonts/Type1",
    OPENWINHOMELIB "locale/iso_8859_8/X11/fonts/Type1",
    OPENWINHOMELIB "locale/iso_8859_9/X11/fonts/Type1",
    OPENWINHOMELIB "locale/iso_8859_13/X11/fonts/Type1",
    OPENWINHOMELIB "locale/ar/X11/fonts/Type1",
    NULL, /* terminates the list */
};

#else /* __linux */
/* All the known interesting locations we have discovered on
 * various flavors of Linux
 */
static char *fullLinuxFontPath[] = {
    "/usr/X11R6/lib/X11/fonts/TrueType",  /* RH 7.1+ */
    "/usr/X11R6/lib/X11/fonts/truetype",  /* SuSE */
    "/usr/X11R6/lib/X11/fonts/tt",
    "/usr/X11R6/lib/X11/fonts/TTF",
    "/usr/X11R6/lib/X11/fonts/OTF",       /* RH 9.0 (but empty!) */
    "/usr/share/fonts/ja/TrueType",       /* RH 7.2+ */
    "/usr/share/fonts/truetype",
    "/usr/share/fonts/ko/TrueType",       /* RH 9.0 */
    "/usr/share/fonts/zh_CN/TrueType",    /* RH 9.0 */
    "/usr/share/fonts/zh_TW/TrueType",    /* RH 9.0 */
    "/var/lib/defoma/x-ttcidfont-conf.d/dirs/TrueType", /* Debian */
    "/usr/X11R6/lib/X11/fonts/Type1",
    "/usr/share/fonts/default/Type1",     /* RH 9.0 */
    NULL, /* terminates the list */
};
#endif

static char **getFontConfigLocations();

typedef struct {
    const char *name[MAXFDIRS];
    int  num;
} fDirRecord, *fDirRecordPtr;

#ifndef HEADLESS

/*
 * Returns True if display is local, False of it's remote.
 */
jboolean isDisplayLocal(JNIEnv *env) {
    static jboolean isLocal = False;
    static jboolean isLocalSet = False;
    jboolean ret;

    if (! isLocalSet) {
      jclass geCls = (*env)->FindClass(env, "java/awt/GraphicsEnvironment");
      jmethodID getLocalGE = (*env)->GetStaticMethodID(env, geCls,
                                                 "getLocalGraphicsEnvironment",
                                           "()Ljava/awt/GraphicsEnvironment;");
      jobject ge = (*env)->CallStaticObjectMethod(env, geCls, getLocalGE);

      jclass sgeCls = (*env)->FindClass(env,
                                        "sun/java2d/SunGraphicsEnvironment");
      if ((*env)->IsInstanceOf(env, ge, sgeCls)) {
        jmethodID isDisplayLocal = (*env)->GetMethodID(env, sgeCls,
                                                       "isDisplayLocal",
                                                       "()Z");
        isLocal = (*env)->CallBooleanMethod(env, ge, isDisplayLocal);
      } else {
        isLocal = True;
      }
      isLocalSet = True;
    }

    return isLocal;
}

static void AddFontsToX11FontPath ( fDirRecord *fDirP )
{
    char *onePath;
    int index, nPaths;
    int origNumPaths, length;
    int origIndex;
    int totalDirCount;
    char  **origFontPath;
    char  **tempFontPath;
    int doNotAppend;
    int *appendDirList;
    char **newFontPath;
    int err, compareLength;
    char fontDirPath[512];
    int dirFile;

    doNotAppend = 0;

    if ( fDirP->num == 0 ) return;

    appendDirList = malloc ( fDirP->num * sizeof ( int ));
    if ( appendDirList == NULL ) {
      return;  /* if it fails we cannot do much */
    }

    origFontPath = XGetFontPath ( awt_display, &nPaths );

    totalDirCount = nPaths;
    origNumPaths = nPaths;
    tempFontPath = origFontPath;


    for (index = 0; index < fDirP->num; index++ ) {

        doNotAppend = 0;

        tempFontPath = origFontPath;
        for ( origIndex = 0; origIndex < nPaths; origIndex++ ) {

            onePath = *tempFontPath;

            compareLength = strlen ( onePath );
            if ( onePath[compareLength -1] == '/' )
              compareLength--;

            /* there is a slash at the end of every solaris X11 font path name */
            if ( strncmp ( onePath, fDirP->name[index], compareLength ) == 0 ) {
              doNotAppend = 1;
              break;
            }
            tempFontPath++;
        }

        appendDirList[index] = 0;
        if ( doNotAppend == 0 ) {
            strcpy ( fontDirPath, fDirP->name[index] );
            strcat ( fontDirPath, "/fonts.dir" );
            dirFile = open ( fontDirPath, O_RDONLY, 0 );
            if ( dirFile == -1 ) {
                doNotAppend = 1;
            } else {
               close ( dirFile );
               totalDirCount++;
               appendDirList[index] = 1;
            }
        }

    }

    /* if no changes are required do not bother to do a setfontpath */
    if ( totalDirCount == nPaths ) {
      free ( ( void *) appendDirList );
      XFreeFontPath ( origFontPath );
      return;
    }


    newFontPath = malloc ( totalDirCount * sizeof ( char **) );
    /* if it fails free things and get out */
    if ( newFontPath == NULL ) {
      free ( ( void *) appendDirList );
      XFreeFontPath ( origFontPath );
      return;
    }

    for ( origIndex = 0; origIndex < nPaths; origIndex++ ) {
      onePath = origFontPath[origIndex];
      newFontPath[origIndex] = onePath;
    }

    /* now add the other font paths */

    for (index = 0; index < fDirP->num; index++ ) {

      if ( appendDirList[index] == 1 ) {

        /* printf ( "Appending %s\n", fDirP->name[index] ); */

        onePath = malloc ( ( strlen (fDirP->name[index]) + 2 )* sizeof( char ) );
        strcpy ( onePath, fDirP->name[index] );
        strcat ( onePath, "/" );
        newFontPath[nPaths++] = onePath;
        /* printf ( "The path to be appended is %s\n", onePath ); */
      }
    }

    /*   printf ( "The dir count = %d\n", totalDirCount ); */
    free ( ( void *) appendDirList );

    XSetFontPath ( awt_display, newFontPath, totalDirCount );

        for ( index = origNumPaths; index < totalDirCount; index++ ) {
                free( newFontPath[index] );
    }

        free ( (void *) newFontPath );
    XFreeFontPath ( origFontPath );
    return;
}
#endif /* !HEADLESS */


#ifndef HEADLESS
static char **getX11FontPath ()
{
    char **x11Path, **fontdirs;
    int i, pos, slen, nPaths, numDirs;

    x11Path = XGetFontPath (awt_display, &nPaths);

    /* This isn't ever going to be perfect: the font path may contain
     * much we aren't interested in, but the cost should be moderate
     * Exclude all directories that contain the strings "Speedo","/F3/",
     * "75dpi", "100dpi", "misc" or "bitmap", or don't begin with a "/",
     * the last of which should exclude font servers.
     * Also exclude the user specific ".gnome*" directories which
     * aren't going to contain the system fonts we need.
     * Hopefully we are left only with Type1 and TrueType directories.
     * It doesn't matter much if there are extraneous directories, it'll just
     * cost us a little wasted effort upstream.
     */
    fontdirs = (char**)calloc(nPaths+1, sizeof(char*));
    pos = 0;
    for (i=0; i < nPaths; i++) {
        if (x11Path[i][0] != '/') {
            continue;
        }
        if (strstr(x11Path[i], "/75dpi") != NULL) {
            continue;
        }
        if (strstr(x11Path[i], "/100dpi") != NULL) {
            continue;
        }
        if (strstr(x11Path[i], "/misc") != NULL) {
            continue;
        }
        if (strstr(x11Path[i], "/Speedo") != NULL) {
            continue;
        }
        if (strstr(x11Path[i], ".gnome") != NULL) {
            continue;
        }
#ifdef __solaris__
        if (strstr(x11Path[i], "/F3/") != NULL) {
            continue;
        }
        if (strstr(x11Path[i], "bitmap") != NULL) {
            continue;
        }
#endif
        fontdirs[pos] = strdup(x11Path[i]);
        slen = strlen(fontdirs[pos]);
        if (slen > 0 && fontdirs[pos][slen-1] == '/') {
            fontdirs[pos][slen-1] = '\0'; /* null out trailing "/"  */
        }
        pos++;
    }

    XFreeFontPath(x11Path);
    if (pos == 0) {
        free(fontdirs);
        fontdirs = NULL;
    }
    return fontdirs;
}


#endif /* !HEADLESS */

#ifdef __linux__
/* from awt_LoadLibrary.c */
JNIEXPORT jboolean JNICALL AWTIsHeadless();
#endif

/* This eliminates duplicates, at a non-linear but acceptable cost
 * since the lists are expected to be reasonably short, and then
 * deletes references to non-existent directories, and returns
 * a single path consisting of unique font directories.
 */
static char* mergePaths(char **p1, char **p2, char **p3, jboolean noType1) {

    int len1=0, len2=0, len3=0, totalLen=0, numDirs=0,
        currLen, i, j, found, pathLen=0;
    char **ptr, **fontdirs;
    char *fontPath = NULL;

    if (p1 != NULL) {
        ptr = p1;
        while (*ptr++ != NULL) len1++;
    }
    if (p2 != NULL) {
        ptr = p2;

        while (*ptr++ != NULL) len2++;
    }
    if (p3 != NULL) {
        ptr = p3;
        while (*ptr++ != NULL) len3++;
    }
    totalLen = len1+len2+len3;
    fontdirs = (char**)calloc(totalLen, sizeof(char*));

    for (i=0; i < len1; i++) {
        if (noType1 && strstr(p1[i], "Type1") != NULL) {
            continue;
        }
        fontdirs[numDirs++] = p1[i];
    }

    currLen = numDirs; /* only compare against previous path dirs */
    for (i=0; i < len2; i++) {
        if (noType1 && strstr(p2[i], "Type1") != NULL) {
            continue;
        }
        found = 0;
        for (j=0; j < currLen; j++) {
            if (strcmp(fontdirs[j], p2[i]) == 0) {
                found = 1;
                break;
            }
        }
        if (!found) {
           fontdirs[numDirs++] = p2[i];
        }
    }

    currLen = numDirs; /* only compare against previous path dirs */
    for (i=0; i < len3; i++) {
        if (noType1 && strstr(p3[i], "Type1") != NULL) {
            continue;
        }
        found = 0;
        for (j=0; j < currLen; j++) {
            if (strcmp(fontdirs[j], p3[i]) == 0) {
                found = 1;
                break;
            }
        }
        if (!found) {
           fontdirs[numDirs++] = p3[i];
        }
    }

    /* Now fontdirs contains unique dirs and numDirs records how many.
     * What we don't know is if they all exist. On reflection I think
     * this isn't an issue, so for now I will return all these locations,
     * converted to one string */
    for (i=0; i<numDirs; i++) {
        pathLen += (strlen(fontdirs[i]) + 1);
    }
    if (pathLen > 0 && (fontPath = malloc(pathLen))) {
        *fontPath = '\0';
        for (i = 0; i<numDirs; i++) {
            if (i != 0) {
                strcat(fontPath, ":");
            }
            strcat(fontPath, fontdirs[i]);
        }
    }
    free (fontdirs);

    return fontPath;
}

/*
 * The goal of this function is to find all "system" fonts which
 * are needed by the JRE to display text in supported locales etc, and
 * to support APIs which allow users to enumerate all system fonts and use
 * them from their Java applications.
 * The preferred mechanism is now using the new "fontconfig" library
 * This exists on newer versions of Linux and Solaris (S10 and above)
 * The library is dynamically located. The results are merged with
 * a set of "known" locations and with the X11 font path, if running in
 * a local X11 environment.
 * The hardwired paths are built into the JDK binary so as new font locations
 * are created on a host plaform for them to be located by the JRE they will
 * need to be added ito the host's font configuration database, typically
 * /etc/fonts/local.conf, and to ensure that directory contains a fonts.dir
 * NB: Fontconfig also depends heavily for performance on the host O/S
 * maintaining up to date caches.
 * This is consistent with the requirements of the desktop environments
 * on these OSes.
 * This also frees us from X11 APIs as JRE is required to function in
 * a "headless" mode where there is no Xserver.
 */
static char *getPlatformFontPathChars(JNIEnv *env, jboolean noType1) {

    char **fcdirs = NULL, **x11dirs = NULL, **knowndirs = NULL, *path = NULL;

    /* As of 1.5 we try to use fontconfig on both Solaris and Linux.
     * If its not available NULL is returned.
     */
    fcdirs = getFontConfigLocations();

#ifdef __linux__
    knowndirs = fullLinuxFontPath;
#else /* IF SOLARIS */
    knowndirs = fullSolarisFontPath;
#endif

    /* REMIND: this code requires to be executed when the GraphicsEnvironment
     * is already initialised. That is always true, but if it were not so,
     * this code could throw an exception and the fontpath would fail to
     * be initialised.
     */
#ifndef HEADLESS
#ifdef __linux__        /* There's no headless build on linux ... */
    if (!AWTIsHeadless()) { /* .. so need to call a function to check */
#endif
      /* Using the X11 font path to locate font files is now a fallback
       * useful only if fontconfig failed, or is incomplete. So we could
       * remove this code completely and the consequences should be rare
       * and non-fatal. If this happens, then the calling Java code can
       * be modified to no longer require that the AWT lock (the X11GE)
       * be initialised prior to calling this code.
       */
    AWT_LOCK();
    if (isDisplayLocal(env)) {
        x11dirs = getX11FontPath();
    }
    AWT_UNLOCK();
#ifdef __linux__
    }
#endif
#endif /* !HEADLESS */
    path = mergePaths(fcdirs, x11dirs, knowndirs, noType1);
    if (fcdirs != NULL) {
        char **p = fcdirs;
        while (*p != NULL)  free(*p++);
        free(fcdirs);
    }

    if (x11dirs != NULL) {
        char **p = x11dirs;
        while (*p != NULL) free(*p++);
        free(x11dirs);
    }

    return path;
}

JNIEXPORT jstring JNICALL Java_sun_awt_X11FontManager_getFontPathNative
(JNIEnv *env, jobject thiz, jboolean noType1) {
    jstring ret;
    static char *ptr = NULL; /* retain result across calls */

    if (ptr == NULL) {
        ptr = getPlatformFontPathChars(env, noType1);
    }
    ret = (*env)->NewStringUTF(env, ptr);
    return ret;
}

#include <fontconfig/fontconfig.h>

static void* openFontConfig() {
#ifdef USE_SYSTEM_FONTCONFIG
    return NULL;
#else
    return dlOpenFontConfig();
#endif
}

static void closeFontConfig(void* libfontconfig, jboolean fcFini) {

  /* NB FcFini is not in (eg) the Solaris 10 version of fontconfig. Its not
   * clear if this means we are really leaking resources in those cases
   * but it seems we should call this function when its available.
   * But since the Swing GTK code may be still accessing the lib, its probably
   * safest for now to just let this "leak" rather than potentially
   * concurrently free global data still in use by other code.
   */
#if 0
    if (fcFini) { /* release resources */

        if (FcFini != NULL) {
            (*FcFini)();
        }
    }
#endif

#ifndef USE_SYSTEM_FONTCONFIG
    dlCloseFontConfig (libfontconfig);
#endif
}


static char **getFontConfigLocations() {

    char **fontdirs;
    int numdirs = 0;

    FcConfig *fontconfig;
    FcPattern *pattern;
    FcObjectSet *objset;
    FcFontSet *fontSet;
    FcStrList *strList;
    FcChar8 *str;
    int i, f, found, len=0;
    char **fontPath;

    void* libfontconfig = openFontConfig();

    /* Make calls into the fontconfig library to build a search for
     * outline fonts, and to get the set of full file paths from the matches.
     * This set is returned from the call to FcFontList(..)
     * We allocate an array of char* pointers sufficient to hold all
     * the matches + 1 extra which ensures there will be a NULL after all
     * valid entries.
     * We call FcStrDirname strip the file name from the path, and
     * check if we have yet seen this directory. If not we add a pointer to
     * it into our array of char*. Note that FcStrDirname returns newly
     * allocated storage so we can use this in the return char** value.
     * Finally we clean up, freeing allocated resources, and return the
     * array of unique directories.
     */
    pattern = FcPatternBuild (NULL, FC_OUTLINE, FcTypeBool, FcTrue, NULL);
    objset = FcObjectSetBuild (FC_FILE, NULL);
    fontSet = FcFontList (NULL, pattern, objset);
    fontdirs = (char**)calloc(fontSet->nfont+1, sizeof(char*));
    for (f=0; f < fontSet->nfont; f++) {
        FcChar8 *file;
        FcChar8 *dir;
        if (FcPatternGetString (fontSet->fonts[f], FC_FILE, 0, &file) ==
                                  FcResultMatch) {
            dir = FcStrDirname (file);
            found = 0;
            for (i=0;i<numdirs; i++) {
                if (strcmp(fontdirs[i], (char*)dir) == 0) {
                    found = 1;
                    break;
                }
            }
            if (!found) {
                fontdirs[numdirs++] = (char*)dir;
            } else {
                free((char*)dir);
            }
        }
    }

    /* Free memory and close the ".so" */
    FcFontSetDestroy (fontSet);
    FcPatternDestroy (pattern);
    closeFontConfig(libfontconfig, JNI_TRUE);
    return fontdirs;
}

/* These are copied from sun.awt.SunHints.
 * Consider initialising them as ints using JNI for more robustness.
 */
#define TEXT_AA_OFF 1
#define TEXT_AA_ON  2
#define TEXT_AA_LCD_HRGB 4
#define TEXT_AA_LCD_HBGR 5
#define TEXT_AA_LCD_VRGB 6
#define TEXT_AA_LCD_VBGR 7

JNIEXPORT jint JNICALL
Java_sun_font_FontConfigManager_getFontConfigAASettings
(JNIEnv *env, jclass obj, jstring localeStr, jstring fcNameStr) {

    FcPattern *pattern, *matchPattern;
    FcResult result;
    FcBool antialias = FcFalse;
    int rgba = 0;
    const char *locale=NULL, *fcName=NULL;
    void* libfontconfig;

    if (fcNameStr == NULL || localeStr == NULL) {
        return -1;
    }

    fcName = (*env)->GetStringUTFChars(env, fcNameStr, 0);
    if (fcName == NULL) {
        return -1;
    }
    locale = (*env)->GetStringUTFChars(env, localeStr, 0);

#ifndef USE_SYSTEM_FONTCONFIG
    if ((libfontconfig = openFontConfig()) == NULL) {
        (*env)->ReleaseStringUTFChars (env, fcNameStr, (const char*)fcName);
        if (locale) {
            (*env)->ReleaseStringUTFChars (env, localeStr,(const char*)locale);
        }
        return -1;
    }
#endif

    pattern = FcNameParse ((FcChar8 *)fcName);
    if (locale != NULL) {
        FcPatternAddString (pattern, FC_LANG, (unsigned char*)locale);
    }
    FcConfigSubstitute (NULL, pattern, FcMatchPattern);
    FcDefaultSubstitute (pattern);
    matchPattern = FcFontMatch (NULL, pattern, &result);
    /* Perhaps should call FcFontRenderPrepare() here as some pattern
     * elements might change as a result of that call, but I'm not seeing
     * any difference in testing.
     */
    if (matchPattern) {
        FcPatternGetBool (matchPattern, FC_ANTIALIAS, 0, &antialias);
        FcPatternGetInteger (matchPattern, FC_RGBA, 0, &rgba);
        FcPatternDestroy (matchPattern);
    }
    FcPatternDestroy (pattern);

    (*env)->ReleaseStringUTFChars (env, fcNameStr, (const char*)fcName);
    if (locale) {
        (*env)->ReleaseStringUTFChars (env, localeStr, (const char*)locale);
    }
    closeFontConfig(libfontconfig, JNI_TRUE);

    if (antialias == FcFalse) {
        return TEXT_AA_OFF;
    } else if (rgba <= FC_RGBA_UNKNOWN || rgba >= FC_RGBA_NONE) {
        return TEXT_AA_ON;
    } else {
        switch (rgba) {
        case FC_RGBA_RGB : return TEXT_AA_LCD_HRGB;
        case FC_RGBA_BGR : return TEXT_AA_LCD_HBGR;
        case FC_RGBA_VRGB : return TEXT_AA_LCD_VRGB;
        case FC_RGBA_VBGR : return TEXT_AA_LCD_VBGR;
        default : return TEXT_AA_LCD_HRGB; // should not get here.
        }
    }
}

JNIEXPORT jint JNICALL
Java_sun_font_FontConfigManager_getFontConfigVersion
    (JNIEnv *env, jclass obj) {

    void* libfontconfig;
    int version = 0;

#ifndef USE_SYSTEM_FONTCONFIG
    if ((libfontconfig = openFontConfig()) == NULL) {
        return 0;
    }
#endif

    version = FcGetVersion ();
    closeFontConfig(libfontconfig, JNI_FALSE);

    return version;
}


JNIEXPORT void JNICALL
Java_sun_font_FontConfigManager_getFontConfig
(JNIEnv *env, jclass obj, jstring localeStr, jobject fcInfoObj,
 jobjectArray fcCompFontArray,  jboolean includeFallbacks) {

    int i, arrlen;
    jobject fcCompFontObj;
    jstring fcNameStr, jstr;
    const char *locale, *fcName;
    FcPattern *pattern;
    FcResult result;
    void* libfontconfig;
    jfieldID fcNameID, fcFirstFontID, fcAllFontsID, fcVersionID, fcCacheDirsID;
    jfieldID familyNameID, styleNameID, fullNameID, fontFileID;
    jmethodID fcFontCons;
    char* debugMinGlyphsStr = getenv("J2D_DEBUG_MIN_GLYPHS");

    jclass fcInfoClass =
        (*env)->FindClass(env, "sun/font/FontConfigManager$FontConfigInfo");
    jclass fcCompFontClass =
        (*env)->FindClass(env, "sun/font/FontConfigManager$FcCompFont");
    jclass fcFontClass =
         (*env)->FindClass(env, "sun/font/FontConfigManager$FontConfigFont");

    if (fcInfoObj == NULL || fcCompFontArray == NULL || fcInfoClass == NULL ||
        fcCompFontClass == NULL || fcFontClass == NULL) {
        return;
    }

    fcVersionID = (*env)->GetFieldID(env, fcInfoClass, "fcVersion", "I");

    fcCacheDirsID = (*env)->GetFieldID(env, fcInfoClass, "cacheDirs",
                                       "[Ljava/lang/String;");

    fcNameID = (*env)->GetFieldID(env, fcCompFontClass,
                                  "fcName", "Ljava/lang/String;");
    fcFirstFontID =
        (*env)->GetFieldID(env, fcCompFontClass, "firstFont",
                           "Lsun/font/FontConfigManager$FontConfigFont;");

    fcAllFontsID =
        (*env)->GetFieldID(env, fcCompFontClass, "allFonts",
                           "[Lsun/font/FontConfigManager$FontConfigFont;");

    fcFontCons = (*env)->GetMethodID(env, fcFontClass, "<init>", "()V");

    familyNameID = (*env)->GetFieldID(env, fcFontClass,
                                      "familyName", "Ljava/lang/String;");
    styleNameID = (*env)->GetFieldID(env, fcFontClass,
                                    "styleStr", "Ljava/lang/String;");
    fullNameID = (*env)->GetFieldID(env, fcFontClass,
                                    "fullName", "Ljava/lang/String;");
    fontFileID = (*env)->GetFieldID(env, fcFontClass,
                                    "fontFile", "Ljava/lang/String;");

    if (fcVersionID == NULL || fcCacheDirsID == NULL || fcNameID == NULL ||
        fcFirstFontID == NULL || fcAllFontsID == NULL || fcFontCons == NULL ||
        familyNameID == NULL || styleNameID == NULL || fullNameID == NULL ||
        fontFileID == NULL) {
        return;
    }

#ifndef USE_SYSTEM_FONTCONFIG
    if ((libfontconfig = openFontConfig()) == NULL) {
        return;
    }
#endif

    (*env)->SetIntField(env, fcInfoObj, fcVersionID, FcGetVersion ());

#ifndef USE_SYSTEM_FONTCONFIG
    if (FcStrListNext != NULL && FcStrListDone != NULL &&
        FcConfigGetCacheDirs != NULL) {
#endif

        FcStrList* cacheDirs;
        FcChar8* cacheDir;
        int cnt = 0;
        jobject cacheDirArray =
            (*env)->GetObjectField(env, fcInfoObj, fcCacheDirsID);
        int max = (*env)->GetArrayLength(env, cacheDirArray);

        cacheDirs = FcConfigGetCacheDirs (NULL);
        if (cacheDirs != NULL) {
            while ((cnt < max) && (cacheDir = FcStrListNext (cacheDirs))) {
                jstr = (*env)->NewStringUTF(env, (const char*)cacheDir);
                (*env)->SetObjectArrayElement(env, cacheDirArray, cnt++, jstr);
            }
            FcStrListDone (cacheDirs);
        }

#ifndef USE_SYSTEM_FONTCONFIG
    }
#endif

    locale = (*env)->GetStringUTFChars(env, localeStr, 0);

    arrlen = (*env)->GetArrayLength(env, fcCompFontArray);
    for (i=0; i<arrlen; i++) {
        FcFontSet* fontset;
        int fn, j, fontCount, nfonts;
        unsigned int minGlyphs;
        FcChar8 **family, **styleStr, **fullname, **file;
        jarray fcFontArr;

        fcCompFontObj = (*env)->GetObjectArrayElement(env, fcCompFontArray, i);
        fcNameStr =
            (jstring)((*env)->GetObjectField(env, fcCompFontObj, fcNameID));
        fcName = (*env)->GetStringUTFChars(env, fcNameStr, 0);
        if (fcName == NULL) {
            continue;
        }
        pattern = FcNameParse ((FcChar8 *)fcName);
        if (pattern == NULL) {
            (*env)->ReleaseStringUTFChars(env, fcNameStr, (const char*)fcName);
            closeFontConfig(libfontconfig, JNI_FALSE);
            return;
        }

        /* locale may not usually be necessary as fontconfig appears to apply
         * this anyway based on the user's environment. However we want
         * to use the value of the JDK startup locale so this should take
         * care of it.
         */
        if (locale != NULL) {
            FcPatternAddString (pattern, FC_LANG, (unsigned char*)locale);
        }
        FcConfigSubstitute (NULL, pattern, FcMatchPattern);
        FcDefaultSubstitute (pattern);
        fontset = FcFontSort (NULL, pattern, FcTrue, NULL, &result);
        if (fontset == NULL) {
            FcPatternDestroy (pattern);
            (*env)->ReleaseStringUTFChars(env, fcNameStr, (const char*)fcName);
            closeFontConfig(libfontconfig, JNI_FALSE);
            return;
        }

        /* fontconfig returned us "nfonts". If we are just getting the
         * first font, we set nfont to zero. Otherwise we use "nfonts".
         * Next create separate C arrrays of length nfonts for family file etc.
         * Inspect the returned fonts and the ones we like (adds enough glyphs)
         * are added to the arrays and we increment 'fontCount'.
         */
        nfonts = fontset->nfont;
        family   = (FcChar8**)calloc(nfonts, sizeof(FcChar8*));
        styleStr = (FcChar8**)calloc(nfonts, sizeof(FcChar8*));
        fullname = (FcChar8**)calloc(nfonts, sizeof(FcChar8*));
        file     = (FcChar8**)calloc(nfonts, sizeof(FcChar8*));
        if (family == NULL || styleStr == NULL ||
            fullname == NULL || file == NULL) {
            if (family != NULL) {
                free(family);
            }
            if (styleStr != NULL) {
                free(styleStr);
            }
            if (fullname != NULL) {
                free(fullname);
            }
            if (file != NULL) {
                free(file);
            }
            FcPatternDestroy (pattern);
            FcFontSetDestroy (fontset);
            (*env)->ReleaseStringUTFChars(env, fcNameStr, (const char*)fcName);
            closeFontConfig(libfontconfig, JNI_FALSE);
            return;
        }
        fontCount = 0;
        minGlyphs = 20;
        if (debugMinGlyphsStr != NULL) {
            int val = minGlyphs;
            sscanf(debugMinGlyphsStr, "%5d", &val);
            if (val >= 0 && val <= 65536) {
                minGlyphs = val;
            }
        }
        for (j=0; j<nfonts; j++) {
            FcPattern *fontPattern = fontset->fonts[j];
            FcChar8 *fontformat;
            FcCharSet *unionCharset = NULL, *charset;

            fontformat = NULL;
<<<<<<< HEAD
            FcPatternGetString (fontPattern, FC_FONTFORMAT, 0, &fontformat);
            if (fontformat != NULL && strcmp((char*)fontformat, "TrueType")
                != 0) {
=======
            (*FcPatternGetString)(fontPattern, FC_FONTFORMAT, 0, &fontformat);
            /* We only want TrueType fonts but some Linuxes still depend
             * on Type 1 fonts for some Locale support, so we'll allow
             * them there.
             */
            if (fontformat != NULL
                && (strcmp((char*)fontformat, "TrueType") != 0)
#ifdef __linux__
                && (strcmp((char*)fontformat, "Type 1") != 0)
#endif
             ) {
>>>>>>> ee1ea3e5
                continue;
            }
            result = FcPatternGetCharSet (fontPattern,
                                            FC_CHARSET, 0, &charset);
            if (result != FcResultMatch) {
                free(family);
                free(family);
                free(styleStr);
                free(file);
                FcPatternDestroy (pattern);
                FcFontSetDestroy (fontset);
                (*env)->ReleaseStringUTFChars(env,
                                              fcNameStr, (const char*)fcName);
                closeFontConfig(libfontconfig, JNI_FALSE);
                return;
            }

            /* We don't want 20 or 30 fonts, so once we hit 10 fonts,
             * then require that they really be adding value. Too many
             * adversely affects load time for minimal value-add.
             * This is still likely far more than we've had in the past.
             */
            if (j==10) {
                minGlyphs = 50;
            }
            if (unionCharset == NULL) {
                unionCharset = charset;
            } else {
                if (FcCharSetSubtractCount (charset, unionCharset)
                    > minGlyphs) {
                    unionCharset = (* FcCharSetUnion)(unionCharset, charset);
                } else {
                    continue;
                }
            }

            fontCount++; // found a font we will use.
            FcPatternGetString (fontPattern, FC_FILE, 0, &file[j]);
            FcPatternGetString (fontPattern, FC_FAMILY, 0, &family[j]);
            FcPatternGetString (fontPattern, FC_STYLE, 0, &styleStr[j]);
            FcPatternGetString (fontPattern, FC_FULLNAME, 0, &fullname[j]);
            if (!includeFallbacks) {
                break;
            }
        }

        /* Once we get here 'fontCount' is the number of returned fonts
         * we actually want to use, so we create 'fcFontArr' of that length.
         * The non-null entries of "family[]" etc are those fonts.
         * Then loop again over all nfonts adding just those non-null ones
         * to 'fcFontArr'. If its null (we didn't want the font)
         * then we don't enter the main body.
         * So we should never get more than 'fontCount' entries.
         */
        if (includeFallbacks) {
            fcFontArr =
                (*env)->NewObjectArray(env, fontCount, fcFontClass, NULL);
            (*env)->SetObjectField(env,fcCompFontObj, fcAllFontsID, fcFontArr);
        }
        fn=0;

        for (j=0;j<nfonts;j++) {
            if (family[j] != NULL) {
                jobject fcFont =
                    (*env)->NewObject(env, fcFontClass, fcFontCons);
                jstr = (*env)->NewStringUTF(env, (const char*)family[j]);
                (*env)->SetObjectField(env, fcFont, familyNameID, jstr);
                if (file[j] != NULL) {
                    jstr = (*env)->NewStringUTF(env, (const char*)file[j]);
                    (*env)->SetObjectField(env, fcFont, fontFileID, jstr);
                }
                if (styleStr[j] != NULL) {
                    jstr = (*env)->NewStringUTF(env, (const char*)styleStr[j]);
                    (*env)->SetObjectField(env, fcFont, styleNameID, jstr);
                }
                if (fullname[j] != NULL) {
                    jstr = (*env)->NewStringUTF(env, (const char*)fullname[j]);
                    (*env)->SetObjectField(env, fcFont, fullNameID, jstr);
                }
                if (fn==0) {
                    (*env)->SetObjectField(env, fcCompFontObj,
                                           fcFirstFontID, fcFont);
                }
                if (includeFallbacks) {
                    (*env)->SetObjectArrayElement(env, fcFontArr, fn++,fcFont);
                } else {
                    break;
                }
            }
        }
        (*env)->ReleaseStringUTFChars (env, fcNameStr, (const char*)fcName);
        FcFontSetDestroy (fontset);
        FcPatternDestroy (pattern);
        free(family);
        free(styleStr);
        free(fullname);
        free(file);
    }

    /* release resources and close the ".so" */

    if (locale) {
        (*env)->ReleaseStringUTFChars (env, localeStr, (const char*)locale);
    }
    closeFontConfig(libfontconfig, JNI_TRUE);
}<|MERGE_RESOLUTION|>--- conflicted
+++ resolved
@@ -927,11 +927,6 @@
             FcCharSet *unionCharset = NULL, *charset;
 
             fontformat = NULL;
-<<<<<<< HEAD
-            FcPatternGetString (fontPattern, FC_FONTFORMAT, 0, &fontformat);
-            if (fontformat != NULL && strcmp((char*)fontformat, "TrueType")
-                != 0) {
-=======
             (*FcPatternGetString)(fontPattern, FC_FONTFORMAT, 0, &fontformat);
             /* We only want TrueType fonts but some Linuxes still depend
              * on Type 1 fonts for some Locale support, so we'll allow
@@ -943,7 +938,6 @@
                 && (strcmp((char*)fontformat, "Type 1") != 0)
 #endif
              ) {
->>>>>>> ee1ea3e5
                 continue;
             }
             result = FcPatternGetCharSet (fontPattern,
