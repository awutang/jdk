--- conflicted
+++ resolved
@@ -455,11 +455,7 @@
         memcpy (&graphicsConfigs [ind]->awt_visInfo, &pVITrue [i],
                 sizeof (XVisualInfo));
        if (xrenderFindVisualFormat != NULL) {
-<<<<<<< HEAD
-            XRenderPictFormat *format = XRenderFindVisualFormat (awt_display,
-=======
             XRenderPictFormat *format = xrenderFindVisualFormat (awt_display,
->>>>>>> a731b5a7
                     pVITrue [i].visual);
             if (format &&
                 format->type == PictTypeDirect &&
