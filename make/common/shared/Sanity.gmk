#
# Copyright (c) 2005, 2011, Oracle and/or its affiliates. All rights reserved.
# DO NOT ALTER OR REMOVE COPYRIGHT NOTICES OR THIS FILE HEADER.
#
# This code is free software; you can redistribute it and/or modify it
# under the terms of the GNU General Public License version 2 only, as
# published by the Free Software Foundation.  Oracle designates this
# particular file as subject to the "Classpath" exception as provided
# by Oracle in the LICENSE file that accompanied this code.
#
# This code is distributed in the hope that it will be useful, but WITHOUT
# ANY WARRANTY; without even the implied warranty of MERCHANTABILITY or
# FITNESS FOR A PARTICULAR PURPOSE.  See the GNU General Public License
# version 2 for more details (a copy is included in the LICENSE file that
# accompanied this code).
#
# You should have received a copy of the GNU General Public License version
# 2 along with this work; if not, write to the Free Software Foundation,
# Inc., 51 Franklin St, Fifth Floor, Boston, MA 02110-1301 USA.
#
# Please contact Oracle, 500 Oracle Parkway, Redwood Shores, CA 94065 USA
# or visit www.oracle.com if you need additional information or have any
# questions.
#

#
# WARNING: This file is shared with other workspaces.
#

#
# Shared sanity rules for the JDK builds.
#

.SUFFIXES: .hdiffs

# All files created during sanity checking

SANITY_FILES =  $(ERROR_FILE) $(WARNING_FILE) $(MESSAGE_FILE)

# How to say "The Release Engineering people use this"
THE_OFFICIAL_USES=The official builds on $(PLATFORM) use

# How to say "You are using:"
YOU_ARE_USING=You appear to be using

# Error message
define SanityError
$(ECHO) "ERROR: $1\n" >> $(ERROR_FILE)
endef

# Warning message
define SanityWarning
$(ECHO) "WARNING: $1\n" >> $(WARNING_FILE)
endef

# Official version error message: name version required_version
define OfficialErrorMessage
$(call SanityError,\
$(THE_OFFICIAL_USES) $1 $3. Your $1 $(if $2,undefined,$2) will not work.)
endef

# Official version warning message: name version required_version
define OfficialWarningMessage
$(call SanityWarning,\
$(THE_OFFICIAL_USES) $1 $3. $(YOU_ARE_USING) $1 $2.)
endef


# Settings and rules to validate the JDK build environment.

ifeq ($(PLATFORM), solaris)
  # What kind of system we are using (Variations are Solaris and OpenSolaris)
  OS_VERSION := $(shell uname -r)
  OS_VARIANT_NAME := $(strip $(shell head -1 /etc/release | awk '{print $$1;}') )
  OS_VARIANT_VERSION := $(OS_VERSION)
  REQ_PATCH_LIST = $(JDK_TOPDIR)/make/PatchList.solaris
  ifeq ($(ARCH_FAMILY), sparc)
    PATCH_POSITION = $$4
  else
    PATCH_POSITION = $$6
  endif
  ifndef OPENJDK
    _GCC_VER :=$(shell $(GCC) -dumpversion 2>&1 )
    GCC_VER  :=$(call GetVersion,"$(_GCC_VER)")
  endif
endif

ifeq ($(PLATFORM), linux)
<<<<<<< HEAD
  FREE_SPACE := $(shell $(DF) -kP $(OUTPUTDIR) | $(TAIL) -1 | $(NAWK) '{print $$4;}')
  TEMP_FREE_SPACE := $(shell $(DF) -kP $(TEMP_DISK) | $(TAIL) -1 | $(NAWK) '{print $$4;}')
=======
>>>>>>> 1eae11a4
  # What kind of system we are using (Variation is the Linux vendor)
  OS_VERSION := $(shell uname -r)
  OS_VARIANT_NAME := $(shell \
    if [ -f /etc/fedora-release ] ; then \
      echo "Fedora"; \
    elif [ -f /etc/redhat-release ] ; then \
      echo "RedHat"; \
    elif [ -f /etc/SuSE-release ] ; then \
      echo "SuSE"; \
    elif [ -f /etc/gentoo-release ] ; then \
      echo "Gentoo"; \
    elif [ -f /etc/debian_version ] ; then \
      echo "Debian"; \
    elif [ -f /etc/lsb-release ] ; then \
      $(EGREP) DISTRIB_ID /etc/lsb-release | $(SED) -e 's@.*DISTRIB_ID=\(.*\)@\1@'; \
    else \
      echo "Unknown"; \
    fi)
  OS_VARIANT_VERSION := $(shell \
    if [ "$(OS_VARIANT_NAME)" = "Fedora" ] ; then \
      $(CAT) /etc/fedora-release | $(HEAD) -1 | $(NAWK) '{ print $$3; }' ; \
    elif [ "$(OS_VARIANT_NAME)" = "Gentoo" ] ; then \
      $(CAT) /etc/gentoo-release | $(HEAD) -1 | $(NAWK) '{ print $$5; }' ; \
    elif [ "$(OS_VARIANT_NAME)" = "Debian" ] ; then \
      $(CAT) /etc/debian_version ; \
    elif [ -f /etc/lsb-release ] ; then \
      $(EGREP) DISTRIB_RELEASE /etc/lsb-release | $(SED) -e 's@.*DISTRIB_RELEASE=\(.*\)@\1@'; \
    fi)
  ALSA_INCLUDE=/usr/include/alsa/version.h
  ALSA_LIBRARY=/usr/lib/libasound.so
  _ALSA_VERSION := $(shell $(EGREP) SND_LIB_VERSION_STR $(ALSA_INCLUDE) | \
           $(SED) -e 's@.*"\(.*\)".*@\1@' )
  ALSA_VERSION := $(call GetVersion,$(_ALSA_VERSION))
endif

ifeq ($(PLATFORM), windows)
  # Windows 2000 is 5.0, Windows XP is 5.1, Windows 2003 is 5.2
  #    Assume 5.0 (Windows 2000) if systeminfo does not help
  WINDOWS_MAPPING-5.0 := Windows2000
  WINDOWS_MAPPING-5.1 := WindowsXP
  WINDOWS_MAPPING-5.2 := Windows2003
  # What kind of system we are using (Variation is the common name)
  _OS_VERSION := \
    $(shell systeminfo 2> $(DEV_NULL) | \
            egrep '^OS Version:' | \
            awk '{print $$3;}' )
  ifeq ($(_OS_VERSION),)
    OS_VERSION = 5.0
  else
    OS_VERSION = $(call MajorVersion,$(_OS_VERSION)).$(call MinorVersion,$(_OS_VERSION))
  endif
  OS_VARIANT_NAME := $(WINDOWS_MAPPING-$(OS_VERSION))
  OS_VARIANT_VERSION := $(OS_VERSION)
  ifdef USING_CYGWIN
    # CYGWIN version
    _CYGWIN_VER := $(SYSTEM_UNAME)
    CYGWIN_VER  :=$(call GetVersion,$(_CYGWIN_VER))
  endif
  DXSDK_VER := $(shell $(EGREP) DIRECT3D_VERSION $(DXSDK_INCLUDE_PATH)/d3d9.h 2>&1 | \
    $(EGREP) "\#define" | $(NAWK) '{print $$3}')
endif

# Get the version numbers of what we are using
_MAKE_VER  :=$(shell $(MAKE) --version 2>&1 | $(HEAD) -n 1)
_ZIP_VER   :=$(shell $(ZIPEXE) -help 2>&1 | $(HEAD) -n 4 | $(EGREP) '^Zip')
_UNZIP_VER :=$(shell $(UNZIP)  -help 2>&1 | $(HEAD) -n 4 | $(EGREP) '^UnZip')
_BOOT_VER  :=$(shell $(BOOTDIR)/bin/java -version 2>&1 | $(HEAD) -n 1)
MAKE_VER   :=$(call GetVersion,"$(_MAKE_VER)")
ZIP_VER    :=$(call GetVersion,"$(_ZIP_VER)")
UNZIP_VER  :=$(call GetVersion,"$(_UNZIP_VER)")
BOOT_VER   :=$(call GetVersion,"$(_BOOT_VER)")

_ANT_VER:=$(shell $(ANT) -version 2>&1 )
ANT_VER:=$(call GetVersion,"$(_ANT_VER)")

ifdef ALT_BINDIR
  ALT_BINDIR_VERSION := $(shell $(ALT_BINDIR)/java$(EXE_SUFFIX) -version 2>&1  | $(NAWK) -F'"' '{ print $$2 }')
  ALT_BINDIR_OK := $(shell $(ECHO) $(ALT_BINDIR_VERSION) | $(EGREP) -c '^$(JDK_MAJOR_VERSION).$(JDK_MINOR_VERSION)')
endif

INSTALL_PATCHES_FILE = $(TEMPDIR)/installed.patches

# Get ALL_SETTINGS defined
include $(JDK_MAKE_SHARED_DIR)/Sanity-Settings.gmk

.PHONY: \
	sane-copyrightyear\
	sane-settings \
	sane-insane \
	sane-build_number \
	sane-os_version \
	sane-memory_check \
	sane-windows \
	sane-locale \
	sane-linux \
	sane-cygwin \
	sane-cygwin-shell \
	sane-mks \
	sane-arch_data_model \
	sane-os_patch_level \
	sane-classpath \
	sane-java_home \
	sane-fonts \
	sane-variant \
	sane-ld_library_path \
	sane-ld_library_path_64 \
	sane-ld_options \
	sane-ld_run_path \
	sane-makeflags \
	sane-alt_outputdir \
	sane-outputdir \
	sane-alt_bootdir \
	sane-bootdir \
	sane-local-bootdir \
	sane-cups \
	sane-devtools_path \
	sane-compiler_path \
	sane-unixcommand_path \
	sane-usrbin_path \
	sane-unixccs_path \
	sane-docs_import \
	sane-math_iso \
	sane-libCrun \
	sane-odbcdir \
	sane-msdevtools_path \
	sane-hotspot_binaries \
	sane-hotspot_import \
	sane-hotspot_import_dir \
	sane-hotspot_import_include \
	sane-compiler \
	sane-link \
	sane-cacerts \
	sane-alsa-headers \
	sane-ant_version \
	sane-zip_version \
	sane-unzip_version \
	sane-msvcrt_path \
        sane-freetype

######################################################
# check for COPYRIGHT_YEAR variable
######################################################
sane-copyrightyear:
ifdef ALT_COPYRIGHT_YEAR
	@$(ECHO) "WARNING: ALT_COPYRIGHT_YEAR but not the current year\n" \
			 	 " will be used for copyright year.\n " \
		"" >>$(WARNING_FILE)
endif

######################################################
# check for INSANE variable
######################################################
sane-insane:
ifdef INSANE
	@$(ECHO) "WARNING: You are building in 'INSANE' mode. You \n" \
	   "        should not use this mode, and in fact, \n" \
	   "        it may be removed at any time. If you \n" \
	   "        have build problems as a result of using \n" \
	   "        INSANE mode, then you should not expect \n" \
	   "        assistance from anyone with the problems \n" \
	   "        or consequences you experience. \n" \
	   "" >> $(WARNING_FILE)
endif

######################################################
# check for GNU Make version
######################################################
MAKE_CHECK :=$(call CheckVersions,$(MAKE_VER),$(REQUIRED_MAKE_VER))
sane-make:
	@if [ "$(MAKE_CHECK)" != "same" -a "$(MAKE_CHECK)" != "newer" ]; then \
	  $(ECHO) "ERROR: The version of make being used is older than \n" \
	    "      the required version of '$(REQUIRED_MAKE_VER)'. \n" \
	    "      The version of make found was '$(MAKE_VER)'. \n" \
	    "" >> $(ERROR_FILE) ; \
	fi

######################################################
# Check the BUILD_NUMBER to make sure it contains bNN
######################################################
sane-build_number: 
	@if [ "`$(ECHO) $(BUILD_NUMBER) | $(SED) 's@.*b[0-9][0-9]*.*@bNN@'`" != "bNN" ] ; then \
	    $(ECHO) "WARNING: The BUILD_NUMBER needs to contain b[0-9][0-9]*. Currently BUILD_NUMBER=$(BUILD_NUMBER). \n" \
	      "        This has been known to cause build failures. \n" \
	      "" >> $(WARNING_FILE) ; \
	fi

######################################################
# Check the ARCH_DATA_MODEL setting
######################################################
sane-arch_data_model:
	@if [ "$(ARCH_DATA_MODEL)" != 32 -a "$(ARCH_DATA_MODEL)" != 64 ]; then \
	    $(ECHO) "ERROR: The setting of ARCH_DATA_MODEL must be 32 or 64.\n" \
	      "      $(YOU_ARE_USING) ARCH_DATA_MODEL=$(ARCH_DATA_MODEL). \n" \
	      "" >> $(ERROR_FILE) ; \
	fi
ifdef BUILD_CLIENT_ONLY
	@if [ "$(ARCH_DATA_MODEL)" != 32 ]; then \
	   $(ECHO) "WARNING: You have requested BUILD_CLIENT_ONLY in a 64-bit build.\n" \
	     "" >> $(WARNING_FILE) ; \
	fi
endif

######################################################
# Check the OS version (windows and linux have release name checks)
#   NOTE: OPENJDK explicitly does not check for OS release information.
#         Unless we know for sure that it will not build somewhere, we cannot
#         generate a fatal sanity error, and a warning about the official
#         build platform just becomes clutter.
######################################################
ifndef OPENJDK
  OS_VERSION_CHECK := \
    $(call CheckVersions,$(OS_VERSION),$(REQUIRED_OS_VERSION))
  ifeq ($(OS_VARIANT_NAME),$(REQUIRED_OS_VARIANT_NAME))
    OS_VARIANT_VERSION_CHECK := \
      $(call CheckVersions,$(OS_VARIANT_VERSION),$(REQUIRED_OS_VARIANT_VERSION))
  endif
endif
sane-os_version:: sane-arch_data_model sane-memory_check sane-locale sane-os_patch_level
ifndef OPENJDK
  ifneq ($(OS_VARIANT_NAME),$(REQUIRED_OS_VARIANT_NAME))
    ifeq ($(OS_VERSION_CHECK),missing)
	@$(call OfficialErrorMessage,OS version,$(OS_VERSION),$(REQUIRED_OS_VERSION))
    endif
    ifneq ($(OS_VERSION_CHECK),same)
	@$(call OfficialWarningMessage,OS version,$(OS_VERSION),$(REQUIRED_OS_VERSION))
    endif
	@$(call OfficialWarningMessage,OS variant,$(OS_VARIANT_NAME),$(REQUIRED_OS_VARIANT_NAME))
  else
    ifneq ($(OS_VARIANT_VERSION_CHECK),same)
	@$(call OfficialWarningMessage,$(OS_VARIANT_NAME) version,$(OS_VARIANT_VERSION),$(REQUIRED_OS_VARIANT_VERSION))
    endif
  endif
endif # OPENJDK

ifeq ($(PLATFORM), windows)
  sane-os_version:: sane-cygwin sane-mks sane-cygwin-shell
endif

######################################################
# Check the memory available on this machine
######################################################
sane-memory_check:
	@if [ "$(LOW_MEMORY_MACHINE)" = "true" ]; then \
	  $(ECHO) "WARNING: This machine appears to only have $(MB_OF_MEMORY)Mb of physical memory, \n" \
	    "        builds on this machine could be slow. \n" \
	    "" >> $(WARNING_FILE) ; \
        fi

######################################################
# Check the locale (value of LC_ALL, not being empty or ==C can be a problem)
######################################################
sane-locale:
ifneq ($(PLATFORM), windows)
	@if [ "$(LC_ALL)" != "" -a "$(LC_ALL)" != "C" ]; then \
	  $(ECHO) "WARNING: LC_ALL has been set to $(LC_ALL), this can cause build failures. \n" \
	    "        Try setting LC_ALL to 'C'. \n" \
	    "" >> $(WARNING_FILE) ; \
        fi
	@if [ "$(LANG)" != "" -a "$(LANG)" != "C" ]; then \
	  $(ECHO) "WARNING: LANG has been set to $(LANG), this can cause build failures. \n" \
	    "        Try setting LANG to 'C'. \n" \
	    "" >> $(WARNING_FILE) ; \
        fi
endif

######################################################
# Check the Windows cygwin version
######################################################
ifeq ($(PLATFORM), windows)
  CYGWIN_CHECK :=$(call CheckVersions,$(CYGWIN_VER),$(REQUIRED_CYGWIN_VER))
sane-cygwin:
  ifdef USING_CYGWIN
    ifeq ($(CYGWIN_CHECK),missing)
	@$(call OfficialErrorMessage,CYGWIN version,$(CYGWIN_VER),$(REQUIRED_CYGWIN_VER))
    endif
    ifeq ($(CYGWIN_CHECK),older)
	@$(call OfficialWarningMessage,CYGWIN version,$(CYGWIN_VER),$(REQUIRED_CYGWIN_VER))
    endif
  endif
endif

######################################################
# Check the cygwin shell is used, not cmd.exe
######################################################
ifeq ($(PLATFORM), windows)
sane-cygwin-shell:
  ifdef USING_CYGWIN
	@if [ "$(SHLVL)" = "" -a "$(_)" = "" ]; then \
	  $(ECHO) "ERROR: You are using an unsupported shell. \n" \
	    "      Use either sh, bash, ksh, zsh, or tcsh. \n" \
	    "      Using the cmd.exe utility is not supported. \n" \
	    "      If you still want to try your current shell, \n" \
	    "      please export SHLVL=1 when running $(MAKE).  \n" \
	    "" >> $(ERROR_FILE) ; \
	fi
  endif
endif

######################################################
# Check the Windows mks version
######################################################
ifeq ($(PLATFORM), windows)
    MKS_CHECK :=$(call CheckVersions,$(MKS_VER),$(REQUIRED_MKS_VER))
sane-mks:
  ifndef USING_CYGWIN
    ifeq ($(MKS_CHECK),missing)
	@$(call OfficialErrorMessage,MKS version,$(MKS_VER),$(REQUIRED_MKS_VER))
    endif
    ifeq ($(MKS_CHECK),older)
	@$(call OfficialErrorMessage,MKS version,$(MKS_VER),$(REQUIRED_MKS_VER))
    endif
  endif
endif

######################################################
# Get list of installed patches (this file has a particular format)
######################################################
$(INSTALL_PATCHES_FILE):
	@$(prep-target)
ifeq ($(PLATFORM), solaris)
  ifeq ($(OS_VERSION),$(REQUIRED_OS_VERSION))
	$(SHOWREV) -p > $@ 2>&1
  endif
endif
	@$(ECHO) "" >> $@

######################################################
# Check list of Solaris patches
######################################################
sane-os_patch_level: $(INSTALL_PATCHES_FILE)
ifeq ($(PLATFORM), solaris)
  ifeq ($(OS_VERSION),$(REQUIRED_OS_VERSION))
	@$(NAWK) 'BEGIN { \
    readingInstallPatches = 0; \
    requiredCount = 0; \
    installCount = 0; \
} \
{ \
    if (readingInstallPatches) { \
        if ($$1=="Patch:") { \
            ns = split($$2,parts,"-");  \
            installPatchNo[installCount]=parts[1]; \
            installPatchRev[installCount]=parts[2]; \
            installCount++; \
        } \
    } \
     \
    if (!readingInstallPatches) { \
        if (index($$1,"#") != 0) continue; \
        if (match($$1,"BUILD") > 0 \
        && $$2 == $(OS_VERSION) \
        && ($$7 == "REQ" || $$7 == "req") \
        && $(PATCH_POSITION) != "none" \
        && $(PATCH_POSITION) != "NONE") { \
            ns = split($(PATCH_POSITION),parts,"-");  \
            requiredPatchNo[requiredCount]=parts[1]; \
            requiredPatchRev[requiredCount]=parts[2]; \
            requiredCount++; \
       } \
    } \
} \
END { \
    errorCount=0; \
    for (i=0; i<requiredCount; i++) { \
        foundMatch = 0; \
        for (j=0; j<installCount; j++) { \
            if (installPatchNo[j] == requiredPatchNo[i] \
            && installPatchRev[j] >= requiredPatchRev[i]) { \
                foundMatch = 1; \
                break; \
            } \
        } \
        if ( foundMatch == 0) { \
            printf("WARNING: Your solaris install is missing the required patch %s-%s\n", requiredPatchNo[i], requiredPatchRev[i] ); \
            printf("         Please update your your system patches or build on a different machine.\n\n" ); \
            errorCount++; \
        } \
    } \
}' $(REQ_PATCH_LIST) readingInstallPatches=1 $(INSTALL_PATCHES_FILE) >> $(WARNING_FILE)
  endif
endif # PLATFORM

######################################################
# CLASSPATH cannot be set, unless you are insane.
######################################################
sane-classpath:
ifdef CLASSPATH
	@$(ECHO) "ERROR: Your CLASSPATH environment variable is set.  This will \n" \
	   "      most likely cause the build to fail.  Please unset it \n" \
	   "      and start your build again. \n" \
	   "" >> $(ERROR_FILE)
endif

######################################################
# JAVA_HOME cannot be set, unless you are insane.
######################################################
sane-java_home:
ifdef JAVA_HOME
	@$(ECHO) "ERROR: Your JAVA_HOME environment variable is set.  This will \n" \
	   "      most likely cause the build to fail.  Please unset it \n" \
	   "      and start your build again. \n" \
	   "" >> $(ERROR_FILE)
endif

######################################################
# Make sure the fonts are there
# Exceptions are when explicitly building OPENJDK, or
# when the entire CLOSED_SRC dir is excluded, so we are
# implicitly building OPENJDK
######################################################
FONT_FILE=$(CLOSED_SRC)/share/lib/fonts/LucidaTypewriterRegular.ttf
sane-fonts:
ifndef OPENJDK
	@if [ -d $(CLOSED_SRC) ] ; then \
	 if [ ! -f $(FONT_FILE) ] ; then \
	  $(ECHO) "ERROR: Missing $(FONT_FILE). \n" \
	   "      Verify you have downloaded and overlayed on the source area all the binary files. \n" \
	   "" >> $(ERROR_FILE); \
	fi \
	fi
endif

######################################################
# VARIANT must be set to DBG or OPT
######################################################
sane-variant:
	@if [ "$(VARIANT)" != DBG -a "$(VARIANT)" != OPT ] ; then \
	  $(ECHO) "ERROR: Your VARIANT environment variable is set to $(VARIANT). \n" \
	   "      Needs to be set to DBG or OPT \n" \
	   "" >> $(ERROR_FILE); \
	fi

######################################################
# LD_LIBRARY_PATH should not be set, unless you are insane.
######################################################
sane-ld_library_path:
ifdef LD_LIBRARY_PATH
	@$(ECHO) "ERROR: Your LD_LIBRARY_PATH environment variable is set.  This may \n" \
	   "      produce binaries binaries incorrectly.  Please unset it \n" \
	   "      and start your build again. \n" \
	   "" >> $(ERROR_FILE)
endif

######################################################
# LD_LIBRARY_PATH_64 should not be set, unless you are insane.
######################################################
sane-ld_library_path_64:
ifdef LD_LIBRARY_PATH_64
	@$(ECHO) "ERROR: Your LD_LIBRARY_PATH_64 environment variable is set.  This may \n" \
	   "      produce binaries binaries incorrectly.  Please unset it \n" \
	   "      and start your build again. \n" \
	   "" >> $(ERROR_FILE)
endif

######################################################
# LD_OPTIONS should not be set, unless you are insane.
######################################################
sane-ld_options:
ifdef LD_OPTIONS
	@$(ECHO) "ERROR: Your LD_OPTIONS environment variable is set.  This may \n" \
	   "      produce binaries binaries incorrectly.  Please unset it \n" \
	   "      and start your build again. \n" \
	   "" >> $(ERROR_FILE)
endif

######################################################
# LD_RUN_PATH should not be set, unless you are insane.
######################################################
sane-ld_run_path:
ifdef LD_RUN_PATH
	@$(ECHO) "ERROR: Your LD_RUN_PATH environment variable is set.  This may \n" \
	   "      produce binaries binaries incorrectly.  Please unset it \n" \
	   "      produce binaries binaries incorrectly.  Please unset it \n" \
	   "      and start your build again. \n" \
	   "" >> $(ERROR_FILE)
endif

######################################################
# MAKEFLAGS cannot be set, unless you are insane.
######################################################
ifeq ($(PLATFORM), windows)
ifdef USING_CYGWIN
REAL_MAKEFLAGS:=$(subst --unix,,$(MAKEFLAGS))
else
REAL_MAKEFLAGS:=$(MAKEFLAGS)
endif
else
REAL_MAKEFLAGS:=$(MAKEFLAGS)
endif
sane-makeflags:
# ifneq ($(strip $(REAL_MAKEFLAGS)),)
ifeq ($(origin MAKEFLAGS),environment)
	@#
	@# it is unacceptable to have the-e or --environment-overrides value in MAKEFLAGS
	@#
	@if [ `$(ECHO) $(MAKEFLAGS) | $(EGREP) -c '(^| )(e|--environment-overrides)( |$$)'` -ne 0 ]; then \
	  $(ECHO) "ERROR: Either the build was started with the flag -e or \n" \
	    "      --environment-overrides, or the MAKEFLAGS environment \n" \
	    "      variable has this value set.  This will cause any \n" \
	    "      environment variables you have defined to override \n" \
	    "      the values defined by the makefiles. This practice is \n" \
	    "      not recommemded by the authors of GNU Make, and \n" \
	    "      will lead to an improper build. \n" \
	    "      Please fix and restart the build. \n" \
	    "" >> $(ERROR_FILE) ; \
	fi
	@#
	@# it is unacceptable to havethe -i or --ignore-errors value in MAKEFLAGS
	@#
	@if [ `$(ECHO) $(MAKEFLAGS) | $(EGREP) -c '(^| )(i|--ignore-errors)( |$$)'` -ne 0 ]; then \
	  $(ECHO) "ERROR: Either the build was started with the flag -i or \n" \
	    "      --ignore-errors, or the MAKEFLAGS environment \n" \
	    "      variable has this value set. 1111 You will be unable \n" \
	    "      to determine if the build is broken or not. \n" \
	    "      Please fix and restart the build. \n" \
	    "" >> $(ERROR_FILE) ; \
	fi
	@#
	@# it is unacceptable to have the -I or --include-dir value in MAKEFLAGS
	@#
	@if [ `$(ECHO) $(MAKEFLAGS) | $(EGREP) -c '(^| )(I|--include-dir)( |$$)'` -ne 0 ]; then \
	  $(ECHO) "ERROR: Either the build was started with the flag -I or \n" \
	    "      --include-dir, or the MAKEFLAGS environment \n" \
	    "      variable has this value set.  This will render your \n" \
	    "      build questionable as not all the rules and depenencies \n" \
	    "      are captured by the build. \n" \
	    "      Please fix and restart the build. \n" \
	    "" >> $(ERROR_FILE) ; \
	fi
	@#
	@# it is unacceptable to have the -k or --keep-going value in MAKEFLAGS:
	@#
	@if [ `$(ECHO) $(MAKEFLAGS) | $(EGREP) -c '(^| )(k|--keep-going)( |$$)'` -ne 0 ]; then \
	  $(ECHO) "ERROR: Either the build was started with the flag -k or \n" \
	    "      --keep-going, or the MAKEFLAGS environment \n" \
	    "      variable has this value set. 222 You will be unable \n" \
	    "      to determine if the build is broken or not. \n" \
	    "      Please fix and restart the build.  \n" \
	    "" >> $(ERROR_FILE) ; \
	fi
	@#
	@# it is unacceptable to have the -o or --assume-old or --old-filevalue in MAKEFLAGS:
	@# Note - this rule never gets invoked because it is processed out
	@#        in GNU Make startup
	@#
	@if [ `$(ECHO) $(MAKEFLAGS) | $(EGREP) -c '(^| )(o|--assume-old|--old-file)( |$$)'` -ne 0 ]; then \
	  $(ECHO) "ERROR: Either the build was started with the flag -o or \n" \
	    "      --assume-old or --old-file, or the MAKEFLAGS environment \n" \
	    "      variable has this value set.  This could prevent the \n" \
	    "      build from executing rules it should, thus rendering a \n" \
	    "      questionable result. \n" \
	    "      Please fix and restart the build. \n" \
	    "" >> $(ERROR_FILE) ; \
	fi
	@#
	@# it is unacceptable to have the -r or --nobuiltin-rules value in MAKEFLAGS
	@#
	@if [ `$(ECHO) $(MAKEFLAGS) | $(EGREP) -c '(^| )(r|--no-builtin-rules)( |$$)'` -ne 0 ]; then \
	  $(ECHO) "ERROR: Either the build was started with the flag -r or \n" \
	    "      --no-builtin-rules, or the MAKEFLAGS environment \n" \
	    "      variable has this value set.  This may break the build \n" \
	    "      by not allowing builtin rules that may be required. \n" \
	    "      Please fix and restart the build. \n" \
	    "" >> $(ERROR_FILE) ; \
	fi
	@#
	@# it is unacceptable to have the -t or --touch value in MAKEFLAGS
	@# Note - this rule never gets invoked because it is processed out
	@#        in GNU Make startup
	@#
	@if [ `$(ECHO) $(MAKEFLAGS) | $(EGREP) -c '(^| )(t|--touch)( |$$)'` -ne 0 ]; then \
	  $(ECHO) "ERROR: Either the build was started with the flag -t or \n" \
	    "      --touch, or the MAKEFLAGS environment \n" \
	    "      variable has this value set.  This will leave the \n" \
	    "      build in a unclear state and could lead to not executing \n" \
	    "      rules which should be executed. \n" \
	    "      Please fix and restart the build. \n" \
	    "" >> $(ERROR_FILE) ; \
	fi
	@#
	@# show what is in MAKEFLAGS so the user is aware...
	@#
	@$(ECHO) "WARNING: Your MAKEFLAGS environment variable is set. \n" \
	   "        You should be very careful about the values set here. \n" \
	   "\n" \
	   "        MAKEFLAGS is set to =>$(MAKEFLAGS)<= \n" \
	   "" >> $(WARNING_FILE)
endif

######################################################
# if specified, ALT_OUTPUTDIR must point to non-relative path if set
######################################################
sane-alt_outputdir:
ifdef ALT_OUTPUTDIR
	@if [ `$(ECHO) $(subst \,/,$(ALT_OUTPUTDIR)) | $(EGREP) -c '^([A-Za-z]:)?/'` -ne 1 ]; then \
	  $(ECHO) "ERROR: ALT_OUTPUTDIR must be an Absolute Path Name, \n" \
	    "      not a Relative Path Name. \n" \
	    "" >> $(ERROR_FILE) ; \
	fi
  ifeq ($(PLATFORM), windows)
	@if [ `$(ECHO) $(subst \,/,$(ALT_OUTPUTDIR)) | $(EGREP) -c '^([A-Za-z]:)'` -ne 1 ]; then \
	  $(ECHO) "ERROR: On windows, ALT_OUTPUTDIR must contain the drive letter. \n" \
	    "" >> $(ERROR_FILE) ; \
	fi
  endif
endif

######################################################
# OUTPUTDIR tests
######################################################
sane-outputdir:
	@#
	@# OUTPUTDIR must be a directory...
	@#
	@if [ ! -d "$(OUTPUTDIR)" ]; then \
	  $(ECHO) "ERROR: OUTPUTDIR must be an existing directory. The current \n" \
	    "      value of OUTPUTDIR is \n" \
	    "          $(OUTPUTDIR) \n" \
	    "      Please check your value of ALT_OUTPUTDIR. \n" \
	    "" >> $(ERROR_FILE) ; \
	fi
	@#
	@# OUTPUTDIR must be writeable by user...
	@#
	@if [ ! -w "$(OUTPUTDIR)" ]; then \
	  $(ECHO) "ERROR: You must have write permissions to OUTPUTDIR. The \n" \
	    "      current value of OUTPUTDIR is \n" \
	    "          $(OUTPUTDIR) \n" \
	    "      Either obtain these permissions or set ALT_OUTPUTDIR. \n" \
	    "" >> $(ERROR_FILE) ; \
	fi

######################################################
# if specified, ALT_BOOTDIR must point to non-relative path if set
######################################################
sane-alt_bootdir:
ifdef ALT_BOOTDIR
	@if [ `$(ECHO) $(subst \,/,$(ALT_BOOTDIR)) | $(EGREP) -c '^([A-Za-z]:)?/'` -ne 1 ]; then \
	  $(ECHO) "ERROR: ALT_BOOTDIR must be an Absolute Path Name, \n" \
	    "      not a Relative Path Name. \n" \
	    "      The current value of ALT_BOOTDIR is \n" \
	    "          $(ALT_BOOTDIR) \n" \
	    "      Please fix this and continue your build. \n" \
	    "" >> $(ERROR_FILE) ; \
	fi
endif

######################################################
# BOOTDIR must point to a valid JDK.
######################################################
BOOT_CHECK :=$(call CheckVersions,$(BOOT_VER),$(REQUIRED_BOOT_VER))
sane-bootdir:
	@if [ "$(BOOT_CHECK)" != "same" -a "$(BOOT_CHECK)" != "newer" ]; then \
	  $(ECHO) "ERROR: Your BOOTDIR environment variable does not point \n" \
	    "      to a valid JDK for bootstrapping this build. \n" \
	    "      A JDK $(JDK_MINOR_VERSION) $(MARKET_NAME) build must be bootstrapped using  \n" \
	    "      JDK $(PREVIOUS_JDK_VERSION) fcs (or later). \n" \
	    "      Apparently, your bootstrap JDK is version $(BOOT_VER) \n" \
	    "      Please update your ALT_BOOTDIR setting and start your build again. \n" \
	    "" >> $(ERROR_FILE) ; \
	fi

######################################################
# BOOTDIR is recommended to reside on a local drive
######################################################
sane-local-bootdir:
ifeq ($(PLATFORM), windows)
	@if [ `$(ECHO) $(BOOTDIR) | $(EGREP) -c '^[jJ]:'` -ne 0 ]; then \
	  $(ECHO) "WARNING: Your BOOTDIR is located on the J: drive. Often the J:\n" \
	    "        drive is mapped over a network. Using a mapped drive for\n" \
	    "        the BOOTDIR may significantly slow down the build process.\n" \
	    "        You may want to consider using the ALT_BOOTDIR variable\n" \
	    "        to point the build to another location for the BOOTDIR instead. \n" \
	    "        Your current BOOTDIR is:\n" \
	    "           $(BOOTDIR) \n" \
	    "" >> $(WARNING_FILE) ; \
	fi
endif

######################################################
# CACERTS_FILE must be absoulte path and readable
######################################################
sane-cacerts:
  ifdef ALT_CACERTS_FILE
	@if [ `$(ECHO) $(subst \,/,$(ALT_CACERTS_FILE)) | $(EGREP) -c '^([A-Za-z]:)?/'` -ne 1 ]; then \
	  $(ECHO) "ERROR: ALT_CACERTS_FILE must be an Absolute Path Name, \n" \
	    "      not a Relative Path Name. \n" \
	    "      The current value of ALT_CACERTS_FILE is \n" \
	    "          $(ALT_CACERTS_FILE) \n" \
	    "      Please fix this and continue your build. \n" \
	    "" >> $(ERROR_FILE) ; \
	fi
  endif
	@#
	@# CACERTS_FILE must be readable
	@#
	@if [ ! -r "$(subst \,/,$(CACERTS_FILE))" ]; then \
	  $(ECHO) "ERROR: You do not have access to a valid cacerts file. \n" \
	    "      Please check your access to \n" \
	    "          $(subst \,/,$(CACERTS_FILE)) \n" \
	    "      and/or check your value of ALT_CACERTS_FILE. \n" \
	    "" >> $(ERROR_FILE) ; \
	fi
	@#
	@# CACERTS_FILE must be a file
	@#
	@if [ -d "$(subst \,/,$(CACERTS_FILE))" ]; then \
	  $(ECHO) "ERROR: You do not have access to a valid cacerts file.\n" \
	    "      The value of CACERTS_FILE must point to a normal file.\n" \
	    "      Please check your access to \n" \
	    "          $(subst \,/,$(CACERTS_FILE)) \n" \
	    "      and/or check your value of ALT_CACERTS_FILE. \n" \
	    "" >> $(ERROR_FILE) ; \
	fi


######################################################
# Check for availability of FreeType (OpenJDK specific)
######################################################

ifdef OPENJDK
  ifndef CROSS_COMPILE_ARCH
    # The freetypecheck Makefile prints out "Failed" if not good enough
    $(TEMPDIR)/freetypeinfo: FRC
	@$(prep-target)
	@(($(CD) $(BUILDDIR)/tools/freetypecheck && $(MAKE)) || \
	    $(ECHO) "Failed to build freetypecheck." ) > $@

    sane-freetype: $(TEMPDIR)/freetypeinfo
	@if [ "`$(CAT) $< | $(GREP) Fail`" != "" ]; then \
	  $(ECHO) "ERROR: FreeType version " $(REQUIRED_FREETYPE_VERSION) \
	          " or higher is required. \n" \
		  "`$(CAT) $<`  \n" >> $(ERROR_FILE) ; \
	fi
  else
    #do nothing  (cross-compiling)
    sane-freetype: 
  endif
else
  #do nothing  (not OpenJDK)
  sane-freetype: 
endif

######################################################
# CUPS_HEADERS_PATH must be valid
######################################################
sane-cups:
ifneq ($(PLATFORM), windows)
	@if [ ! -r $(CUPS_HEADERS_PATH)/cups/cups.h ]; then \
	  $(ECHO) "ERROR: You do not have access to valid Cups header files. \n" \
	    "      Please check your access to \n" \
	    "          $(CUPS_HEADERS_PATH)/cups/cups.h \n" \
	    "      and/or check your value of ALT_CUPS_HEADERS_PATH, \n" \
	    "      CUPS is frequently pre-installed on many systems, \n" \
            "      or may be downloaded from http://www.cups.org \n" \
	    "" >> $(ERROR_FILE) ; \
	fi
endif

######################################################
# Check for existence of DEVTOOLS_PATH
######################################################
sane-devtools_path:
	@if [ "$(DEVTOOLS_PATH)" != "" -a ! -r "$(DEVTOOLS_PATH)" ]; then \
	  $(ECHO) "ERROR: You do not have a valid DEVTOOLS_PATH setting. \n" \
	    "      Please check your access to \n" \
	    "          $(DEVTOOLS_PATH) \n" \
	    "      and/or check your value of ALT_DEVTOOLS_PATH. \n" \
	    "" >> $(ERROR_FILE) ; \
	fi

######################################################
# Check for existence of MS_RUNTIME_LIBRARIES
######################################################
sane-msvcrt_path:
ifeq ($(PLATFORM), windows)
  ifneq ($(MSVCRNN_DLL),)
	@if [ ! -r "$(MSVCRNN_DLL_PATH)/$(MSVCRNN_DLL)" ]; then \
	  $(ECHO) "ERROR: You do not have access to $(MSVCRNN_DLL). \n" \
	    "      Please check your access to \n" \
	    "          $(MSVCRNN_DLL_PATH) \n" \
	    "      and/or check your value of ALT_MSVCRNN_DLL_PATH. \n" \
	    "" >> $(ERROR_FILE) ; \
	fi
  endif
endif

######################################################
# Check for existence of COMPILER_PATH
######################################################
sane-compiler_path:
	@if [ "$(COMPILER_PATH)" != "" -a ! -r "$(COMPILER_PATH)" ]; then \
	  $(ECHO) "ERROR: You do not have a valid COMPILER_PATH setting. \n" \
	    "      Please check your access to \n" \
	    "          $(COMPILER_PATH) \n" \
	    "      and/or check your value of ALT_COMPILER_PATH. \n" \
	    "" >> $(ERROR_FILE) ; \
	fi

######################################################
# Check for existence of UNIXCOMMAND_PATH
######################################################
sane-unixcommand_path:
	@if [ "$(UNIXCOMMAND_PATH)" != "" -a ! -r "$(UNIXCOMMAND_PATH)" ]; then \
	  $(ECHO) "ERROR: You do not have a valid UNIXCOMMAND_PATH setting. \n" \
	    "      Please check your access to \n" \
	    "          $(UNIXCOMMAND_PATH) \n" \
	    "      and/or check your value of ALT_UNIXCOMMAND_PATH. \n" \
	    "" >> $(ERROR_FILE) ; \
	fi
ifeq ($(PLATFORM), windows)
	@for utility in cpio ar file m4 ; do \
	  if [ ! -r "`$(WHICH) $${utility}`" ]; then \
	    $(ECHO) "WARNING: You do not have the utility $${utility} in the \n" \
	      "      directory $(UNIXCOMMAND_PATH). \n" \
	      "      The utilities cpio, ar, file, and m4 are required. \n" \
	      "" >> $(WARNING_FILE) ; \
	  fi; \
	done
endif

######################################################
# Check for existence of USRBIN_PATH on linux
######################################################
sane-usrbin_path:
ifeq ($(PLATFORM), linux)
	@if [ "$(USRBIN_PATH)" != "" -a ! -r "$(USRBIN_PATH)" ]; then \
	    $(ECHO) "ERROR: You do not have a valid USRBIN_PATH setting. \n" \
	      "      Please check your access to \n" \
	      "          $(USRBIN_PATH)  \n" \
	      "      and/or check your value of ALT_USRBIN_PATH. \n" \
	      "" >> $(ERROR_FILE) ; \
	  fi
endif

######################################################
# Check for existence of UNIXCCS_PATH on solaris
######################################################
sane-unixccs_path:
ifeq ($(PLATFORM), solaris)
	@if [ "$(UNIXCCS_PATH)" != "" -a ! -r "$(UNIXCCS_PATH)" ]; then \
	  $(ECHO) "ERROR: You do not have a valid UNIXCCS_PATH setting. \n" \
	    "      Please check your access to \n" \
	    "          $(UNIXCCS_PATH) \n" \
	    "      and/or check your value of ALT_UNIXCCS_PATH. \n" \
	    "" >> $(ERROR_FILE) ; \
	  fi
endif

######################################################
# Verify the docs directory exists
######################################################
sane-docs_import:
	@if [ ! -d "$(HOTSPOT_DOCS_IMPORT_PATH)" ]; then \
	    $(ECHO) "WARNING: The directory HOTSPOT_DOCS_IMPORT_PATH=$(HOTSPOT_DOCS_IMPORT_PATH) \n" \
	      "      does not exist, check your value of ALT_HOTSPOT_DOCS_IMPORT_PATH. \n" \
	      "" >> $(WARNING_FILE) ; \
	fi

######################################################
# Check for possible problem regarding __fabsf,  math_iso.h and the libm patch.
#    Hotspot should have been changed in Mustang 6.0 Build 47 to not depend
#    on __fabsf, this is just checking that fact now.
######################################################
sane-math_iso:
ifeq ($(PLATFORM), solaris)
	@if [ -f $(HOTSPOT_SERVER_PATH)/$(LIB_PREFIX)jvm.$(LIBRARY_SUFFIX) ]; then \
	  if [ "`$(NM) $(HOTSPOT_SERVER_PATH)/$(LIB_PREFIX)jvm.$(LIBRARY_SUFFIX) | $(GREP) __fabsf`" != "" ]; then \
	    $(ECHO) "WARNING: This version of hotspot relies on __fabsf \n" \
	      "        which is not always available on Solaris 8 and 9 machines \n" \
	      "        unless they have the latest libm patch and the file \n" \
	      "        /usr/include/iso/math_iso.h which can trigger this dependency.\n" \
	      "        Hotspot should NOT be dependent on this extern, check the \n" \
	      "        version of the hotspot library you are using. \n" \
	      "" >> $(WARNING_FILE) ; \
	    fi; \
	fi
endif

######################################################
# Check for possible patch problem regarding /usr/lib/libCrun.so
######################################################
sane-libCrun:
ifeq ($(PLATFORM), solaris)
	@if [ "`$(NM) /usr/lib/libCrun.so.1 | $(GREP) __1c2n6FIpv_0_`" = "" ]; then \
	  $(ECHO) "WARNING: The file /usr/lib/libCrun.so.1 is missing the extern \n" \
	    "        __1c2n6FIpv_0_ which indicates that the system is missing \n" \
	    "        a required Solaris patch, or you are using a pre-FCS release \n" \
	    "        of Solaris 10. You need the latest /usr/lib/libCrun.so.1 \n" \
	    "        which comes with the FCS release of Solaris 10 and available \n" \
	    "        through the latest Solaris 8 or 9 C++ runtime patches. \n" \
	    "" >> $(WARNING_FILE) ; \
	fi
endif

######################################################
# Check for existence of the extra tools on windows
######################################################
sane-msdevtools_path:
ifeq ($(PLATFORM), windows)
  ifeq ($(wildcard $(RC)),)
	@$(ECHO) "ERROR: Cannot find the RC utility from path: $(RC)\n" \
	    "      This is normally obtained from the WINDOWSSDKDIR." \
	    "" >> $(ERROR_FILE)
  endif
  ifeq ($(wildcard $(DUMPBIN)),)
	@$(ECHO) "ERROR: Cannot find the DUMPBIN utility from path: $(DUMPBIN)\n" \
	    "      This is normally obtained from the COMPILER_PATH." \
	    "" >> $(ERROR_FILE)
  endif
endif

######################################################
# Check for existence of Hotspot binaries
######################################################
sane-hotspot_binaries:
ifeq ($(ARCH_DATA_MODEL), 32)
	@if [ ! -r $(HOTSPOT_CLIENT_PATH)/$(LIB_PREFIX)jvm.$(LIBRARY_SUFFIX) ]; then \
	  $(ECHO) "ERROR: HOTSPOT_CLIENT_PATH does not point to a valid HotSpot VM. \n" \
	    "      Please check your access to \n" \
	    "          $(HOTSPOT_CLIENT_PATH)/$(LIB_PREFIX)jvm.$(LIBRARY_SUFFIX) \n" \
	    "      and/or check your value of ALT_HOTSPOT_CLIENT_PATH. \n" \
	    "" >> $(ERROR_FILE) ; \
	fi
endif
	@if [ ! -r $(HOTSPOT_SERVER_PATH)/$(LIB_PREFIX)jvm.$(LIBRARY_SUFFIX) ]; then \
	  $(ECHO) "ERROR: HOTSPOT_SERVER_PATH does not point to a valid HotSpot VM. \n" \
	    "      Please check your access to \n" \
	    "          $(HOTSPOT_SERVER_PATH)/$(LIB_PREFIX)jvm.$(LIBRARY_SUFFIX) \n" \
	    "      and/or check your value of ALT_HOTSPOT_SERVER_PATH. \n" \
	    "" >> $(ERROR_FILE) ; \
	fi
	@#
	@# Check value of HOTSPOT_LIB_PATH
	@#
ifeq ($(PLATFORM), windows)
	@if [ ! -r $(HOTSPOT_LIB_PATH)/jvm.lib ]; then \
	  $(ECHO) "ERROR: HOTSPOT_LIB_PATH does not point to a valid HotSpot library. \n" \
	    "      Please check your access to \n" \
	    "          $(HOTSPOT_LIB_PATH)/jvm.lib \n" \
	    "      and/or check your value of ALT_HOTSPOT_LIB_PATH. \n" \
	    "" >> $(ERROR_FILE) ; \
	fi
	@#
	@# Check for the .map files - its OK if they are not there..
	@#
  ifeq ($(ARCH_DATA_MODEL), 32)
	@# There is no 64-bit HotSpot client VM
	@if [ ! -r $(HOTSPOT_CLIENT_PATH)/jvm.map ]; then \
	  $(ECHO) "WARNING: HOTSPOT_CLIENT_PATH does not point to valid HotSpot .map files. \n" \
	    "        These files are optional and aid in the debugging of the JVM. \n" \
	    "        Please check your access to \n" \
	    "          $(HOTSPOT_CLIENT_PATH)/jvm.map \n" \
	    "        and/or check your value of ALT_HOTSPOT_CLIENT_PATH. \n" \
	    "" >> $(WARNING_FILE) ; \
	fi
	@if [ ! -r $(HOTSPOT_CLIENT_PATH)/jvm.pdb ]; then \
	  $(ECHO) "WARNING: HOTSPOT_CLIENT_PATH does not point to valid HotSpot .pdb files. \n" \
	    "        These files are optional and aid in the debugging of the JVM. \n" \
	    "        Please check your access to \n" \
	    "          $(HOTSPOT_CLIENT_PATH)/jvm.pdb \n" \
	    "        and/or check your value of ALT_HOTSPOT_CLIENT_PATH. \n" \
	    "" >> $(WARNING_FILE) ; \
	fi
  endif
	@if [ ! -r $(HOTSPOT_SERVER_PATH)/jvm.map ]; then \
	  $(ECHO) "WARNING: HOTSPOT_SERVER_PATH does not point to valid HotSpot .map files. \n" \
	    "        These files are optional and aid in the debugging of the JVM. \n" \
	    "        Please check your access to \n" \
	    "          $(HOTSPOT_SERVER_PATH)/jvm.map \n" \
	    "        and/or check your value of ALT_HOTSPOT_SERVER_PATH. \n" \
	    "" >> $(WARNING_FILE) ; \
	fi
	@if [ ! -r $(HOTSPOT_SERVER_PATH)/jvm.pdb ]; then \
	  $(ECHO) "WARNING: HOTSPOT_SERVER_PATH does not point to valid HotSpot .pdb files. \n" \
	    "        These files are optional and aid in the debugging of the JVM. \n" \
	    "        Please check your access to \n" \
	    "          $(HOTSPOT_SERVER_PATH)/jvm.pdb \n" \
	    "        and/or check your value of ALT_HOTSPOT_SERVER_PATH. \n" \
	    "" >> $(WARNING_FILE) ; \
	fi
endif	


######################################################
# Check for existence of misc Hotspot imported files
######################################################
HOTSPOT_INCLUDE_FILE_LIST  = jvmti.h
HOTSPOT_INCLUDE_FILE_LIST  += jvmticmlr.h
#HOTSPOT_INCLUDE_FILE_LIST += jni.h jni_md.h
#HOTSPOT_INCLUDE_FILE_LIST += jvm.h jvm_md.h
#HOTSPOT_INCLUDE_FILE_LIST += jmm.h
TMP_SDK_INCLUDE_FILE_LIST=$(HOTSPOT_INCLUDE_FILE_LIST:%.h=$(TEMPDIR)/%.h)
TMP_SDK_INCLUDE_FILE_DIFFS=$(HOTSPOT_INCLUDE_FILE_LIST:%.h=$(TEMPDIR)/%.hdiffs)

# These include files must have a pattern: 'version: MAJOR.MINOR.MICRO'
#    where MACRO, MINOR, and MICRO are numbers, e.g. 1.0.1, 0.2.90, etc.
#    The critical version we are checking is MAJOR.MINOR, we print all three
#    when we detect an error.

TMP_SDK_INCLUDE_FIND_VERSION= $(EGREP) 'version:'
TMP_SDK_INCLUDE_GET_VERSION= $(TMP_SDK_INCLUDE_FIND_VERSION) | \
		$(SED) -e 's@.*\([0-9][0-9]*\.[0-9][0-9]*\)\.[0-9].*@\1@'
TMP_SDK_INCLUDE_GET_FULL_VERSION= $(TMP_SDK_INCLUDE_FIND_VERSION) | \
		$(SED) -e 's@.*\([0-9][0-9]*\.[0-9][0-9]*\.[0-9][0-9]*\).*@\1@'

# Compare an interface file (Rule creates 2 temp files: %.h and %.h.IMPORT)
#    Files jvm.h, jvm_md.h and jmm.h are special in that they are not publicly 
#    exported but do represent VM interfaces used by the rest of the jdk.
#    So these 3 will not be found in a promoted build and can only
#    be checked when this represents a full control build (i.e. the
#    HOTSPOT_IMPORT_PATH includes these files in it's 'include' directory).
$(TEMPDIR)/%.h: $(SHARE_SRC)/javavm/export/%.h
	@$(install-file)
	@$(RM) $@.IMPORT
	@if [ -r $(HOTSPOT_IMPORT_PATH)/include/$(@F) ]; then \
	  $(CP) $(HOTSPOT_IMPORT_PATH)/include/$(@F) $@.IMPORT ; \
	elif [ "$(@F)" != "jvm.h" -a "$(@F)" != "jmm.h" ] ; then \
	  $(ECHO) "WARNING: HOTSPOT_IMPORT_PATH does not contain the interface file $(@F). \n" \
	    "        Check your value of ALT_HOTSPOT_IMPORT_PATH. \n" \
	    "" >> $(WARNING_FILE) ; \
	  $(CP) $< $@.IMPORT; \
	else \
	  $(CP) $< $@.IMPORT; \
	fi

$(TEMPDIR)/%.h: $(PLATFORM_SRC)/javavm/export/%.h
	@$(install-file)
	@$(RM) $@.IMPORT
	@if [ -r $(HOTSPOT_IMPORT_PATH)/include/$(PLATFORM_INCLUDE_NAME)/$(@F) ]; then \
	  $(CP) $(HOTSPOT_IMPORT_PATH)/include/$(PLATFORM_INCLUDE_NAME)/$(@F) $@.IMPORT ; \
	elif [ "$(@F)" != "jvm_md.h" ] ; then \
	  $(ECHO) "WARNING: HOTSPOT_IMPORT_PATH does not contain the interface file $(@F). \n" \
	    "        Check your value of ALT_HOTSPOT_IMPORT_PATH. \n" \
	    "" >> $(WARNING_FILE) ; \
	  $(CP) $< $@.IMPORT; \
	else \
	  $(CP) $< $@.IMPORT; \
	fi

# Compares the two tempfiles: %.h and %.h.IMPORT, answer in %.hdiffs
#   Note: Putting anything into the hdiffs file will trigger generic IMPORT
#         warning message in hotspot_import_include.
#   First checks the major.minor versions, the micro number can differ.
#   Second checks the full version.
#   Lastly does a full diff if the full version differs or it has no version
$(TEMPDIR)/%.hdiffs: $(TEMPDIR)/%.h
	@$(prep-target)
	@$(TOUCH) $@
	@if [ "`$(CAT) $<        | $(TMP_SDK_INCLUDE_GET_VERSION)`" != \
	      "`$(CAT) $<.IMPORT | $(TMP_SDK_INCLUDE_GET_VERSION)`" ] ; then \
	    $(ECHO) "WARNING: The file $(<F) is not the same interface as the VM version.\n " \
	      "        this workspace has $(<F) `$(CAT) $< | $(TMP_SDK_INCLUDE_GET_FULL_VERSION)` and \n " \
	      "        HOTSPOT_IMPORT_PATH contains $(<F) `$(CAT) $<.IMPORT | $(TMP_SDK_INCLUDE_GET_FULL_VERSION)` \n" \
	    "" >> $(WARNING_FILE) ; \
	     $(ECHO) "Version mis-match" > $@ ; \
	fi
	@if [ "`$(CAT) $<        | $(TMP_SDK_INCLUDE_GET_FULL_VERSION)`" != \
               "`$(CAT) $<.IMPORT | $(TMP_SDK_INCLUDE_GET_FULL_VERSION)`" ] ; then \
          $(RM) $<.filtered  $<.IMPORT.filtered; \
          $(EGREP) -v 'VERSION' $< > $<.filtered; \
          $(EGREP) -v 'VERSION' $<.IMPORT > $<.IMPORT.filtered; \
          ($(DIFF) -w $<.filtered $<.IMPORT.filtered || exit 0) >> $@ ; \
        elif [ "`$(CAT) $< | $(TMP_SDK_INCLUDE_FIND_VERSION)`" = "" ] ; then \
          $(RM) $<.filtered  $<.IMPORT.filtered; \
          $(EGREP) -v '@\(#\)' $< > $<.filtered; \
          $(EGREP) -v '@\(#\)' $<.IMPORT > $<.IMPORT.filtered; \
          ($(DIFF) -w $<.filtered $<.IMPORT.filtered || exit 0) >> $@ ; \
	fi

# Verify all imported hotspot files
sane-hotspot_import:: sane-hotspot_import_dir sane-hotspot_import_include

# Verify the base directory exists
sane-hotspot_import_dir:
	@$(RM) $(TMP_SDK_INCLUDE_FILE_DIFFS)
	@$(RM) $(TMP_SDK_INCLUDE_FILE_LIST)
	@if [ ! -d "$(HOTSPOT_IMPORT_PATH)" ]; then \
	    $(ECHO) "WARNING: The directory HOTSPOT_IMPORT_PATH=$(HOTSPOT_IMPORT_PATH) \n" \
	      "      does not exist, check your value of ALT_HOTSPOT_IMPORT_PATH. \n" \
	      "" >> $(WARNING_FILE) ; \
	fi

# Verify hotspot include files
sane-hotspot_import_include: $(TMP_SDK_INCLUDE_FILE_LIST) $(TMP_SDK_INCLUDE_FILE_DIFFS)
	@if [ "`$(CAT) $(TMP_SDK_INCLUDE_FILE_DIFFS)`" != "" ] ; then \
	  $(ECHO) "WARNING: Possible HotSpot VM interface conflict. \n" \
	    "        HOTSPOT_IMPORT_PATH is used to import files from the VM build. \n" \
	    "        It is also used to verify that any copied files are consistent between \n" \
	    "        these two components. It has been detected that one or more of the \n" \
	    "        VM interface files inside this workspace may not match the interfaces \n" \
	    "        exported by the VM, or the VM versions could not be found. \n" \
	    "        The list of VM interface files is: \n" \
	    "            $(HOTSPOT_INCLUDE_FILE_LIST). \n" \
	    "        This workspace has copies of these files at: \n" \
	    "          $(SHARE_SRC)/javavm/export and $(PLATFORM_SRC)/javavm/export \n" \
	    "        for build purposes, and they should contain the same interfaces \n" \
	    "        as the VM versions imported from: \n" \
	    "          \$$(HOTSPOT_IMPORT_PATH)/include \n" \
	    "               (i.e. $(HOTSPOT_IMPORT_PATH)/include) \n" \
	    "        If an interface indeed doesn't match, then the use of this interface \n" \
	    "        at JDK runtime could cause serious errors. \n" \
	    "" >> $(WARNING_FILE) ; \
	    for i in $(TMP_SDK_INCLUDE_FILE_DIFFS); do \
		if [ -s $$i ] ; then \
		  $(ECHO) " " >> $(WARNING_FILE); \
		  $(ECHO) "VM Interface Differences: $$i" >> $(WARNING_FILE); \
		  $(CAT) $$i >> $(WARNING_FILE); \
		  $(ECHO) " " >> $(WARNING_FILE); \
		fi; \
	    done; \
	fi
	@$(RM) $(TMP_SDK_INCLUDE_FILE_DIFFS)
	@$(RM) $(TMP_SDK_INCLUDE_FILE_LIST)

# The JDI-SA feature is not currently released on some platforms.
# See the Defs-<arch>.gmk files.

ifeq ($(INCLUDE_SA), true)
# Verify that hotspot Serviceability Agent files are present.  To keep 
# it simple, we will just check for one of them.  The others have arch 
# dependent paths.

sane-hotspot_import::
	@if [ ! -r  $(HOTSPOT_IMPORT_PATH)/lib/sa-jdi.jar ] ; then \
	  $(ECHO) "WARNING: File $(HOTSPOT_IMPORT_PATH)/lib/sa-jdi.jar does not exist.\n" \
	    "        The JDI binding for the Serviceability Agent will not be included in the build.\n" \
	    "        Please check your access to\n" \
	    "          $(HOTSPOT_IMPORT_PATH)/lib/sa-jdi.jar\n" \
	    "        and/or check your value of ALT_HOTSPOT_IMPORT_PATH.\n" \
	    "" >> $(WARNING_FILE) ; \
	 fi
endif

######################################################
# Check the ant version
######################################################
ANT_CHECK :=$(call CheckVersions,$(ANT_VER),$(REQUIRED_ANT_VER))
sane-ant_version:
	@if [ "$(ANT_CHECK)" != "same" \
	      -a "$(ANT_CHECK)" != "newer" ]; then \
	  $(ECHO) "ERROR: The version of ant being used is older than \n" \
	    "      the required version of '$(REQUIRED_ANT_VER)'. \n" \
	    "      The version of ant found was '$(ANT_VER)'. \n" \
	    "" >> $(ERROR_FILE) ; \
	fi

######################################################
# Check the zip file version
######################################################
ZIP_CHECK :=$(call CheckVersions,$(ZIP_VER),$(REQUIRED_ZIP_VER))
sane-zip_version: sane-unzip_version
	@if [ "$(ZIP_CHECK)" != "same" -a "$(ZIP_CHECK)" != "newer" ]; then \
	  $(ECHO) "WARNING: The version of zip being used is older than \n" \
	    "      the required version of '$(REQUIRED_ZIP_VER)'. \n" \
	    "      The version of zip found was '$(ZIP_VER)'. \n" \
	    "" >> $(WARNING_FILE) ; \
	fi

######################################################
# Check the unzip file version
######################################################
UNZIP_CHECK :=$(call CheckVersions,$(UNZIP_VER),$(REQUIRED_UNZIP_VER))
sane-unzip_version:
	@if [ "$(UNZIP_CHECK)" != "same" -a "$(UNZIP_CHECK)" != "newer" ]; then \
	  $(ECHO) "WARNING: The version of unzip being used is older than \n" \
	    "      the required version of '$(REQUIRED_UNZIP_VER)'. \n" \
	    "      The version of unzip found was '$(UNZIP_VER)'. \n" \
	    "" >> $(WARNING_FILE) ; \
	fi

######################################################
# Check for windows DirectX sdk directory
######################################################
sane-dxsdk:
ifeq ($(PLATFORM), windows)
	@if [ ! -r $(DXSDK_INCLUDE_PATH)/d3d9.h  ]; then \
	$(ECHO) "ERROR: You do not have access to a valid DirectX SDK Include dir.\n" \
	  "      The value of DXSDK_INCLUDE_PATH must point a valid DX SDK dir.\n" \
	  "      Please check your access to \n" \
	  "          $(DXSDK_INCLUDE_PATH) \n" \
	  "      and/or check your value of ALT_DXSDK_PATH or ALT_DXSDK_INCLUDE_PATH.\n" \
	  "      Microsoft DirectX 9 SDK (Summer 2004 Update or newer) can be downloaded from the following location:\n" \
	  "          http://msdn.microsoft.com/library/default.asp?url=/downloads/list/directx.asp\n" \
	  "      Or  http://www.microsoft.com/directx\n" \
	  "" >> $(ERROR_FILE) ; \
	else \
	  if [ ! "$(DXSDK_VER)" = "$(REQUIRED_DXSDK_VER)" ]; then \
	  $(ECHO) "ERROR: The DirectX SDK must be version $(REQUIRED_DXSDK_VER).\n" \
	    "      $(YOU_ARE_USING) DirectX SDK version: $(DXSDK_VER)\n" \
	    "      The DirectX SDK was obtained from the following location: \n" \
	    "          $(DXSDK_PATH) \n" \
	    "      Please change your DirectX SDK. \n" \
	    "      Microsoft DirectX 9 SDK (Summer 2004 Update or newer) can be downloaded from the following location:\n" \
	    "          http://msdn.microsoft.com/library/default.asp?url=/downloads/list/directx.asp\n" \
	    "      Or  http://www.microsoft.com/directx\n" \
	    "" >> $(ERROR_FILE) ; \
	  else \
	    if [ -r $(DXSDK_INCLUDE_PATH)/basetsd.h ]; then \
              if [ `$(EGREP) -c __int3264 $(DXSDK_INCLUDE_PATH)/basetsd.h` -ne 0 ]; then \
	      $(ECHO) "WARNING: The DirectX SDK Include directory contains a newer basetsd.h,\n" \
		"      which may indicate that you're using an incorrect version of DirectX SDK.\n" \
		"      This may result in a build failure.\n" \
		"      The DirectX SDK Include dir was obtained from the following location:\n" \
		" 	  $(DXSDK_INCLUDE_PATH) \n" \
		"      Please change your DirectX SDK to version 9 (Summer 2004 Update or newer).\n" \
	        "      Microsoft DirectX 9 SDK can be downloaded from the following location:\n" \
	        "          http://msdn.microsoft.com/library/default.asp?url=/downloads/list/directx.asp\n" \
		"      Or  http://www.microsoft.com/directx\n" \
		"" >> $(WARNING_FILE) ; \
	      fi \
	    fi \
	  fi \
	fi
endif

######################################################
# Check the linker version(s)
######################################################
ifeq ($(PLATFORM), windows)
  LINK_CHECK  :=$(call CheckVersions,$(LINK_VER),$(REQUIRED_LINK_VER))
endif
sane-link:
ifdef LINK_VER
	@if [ "$(LINK_CHECK)" = "missing" ]; then \
	  $(ECHO) "ERROR: The Linker version is undefined. \n" \
	    "" >> $(ERROR_FILE) ; \
	fi
	@if [ "$(LINK_CHECK)" != "same" ]; then \
	  $(ECHO) "WARNING: To build Java 2 SDK $(JDK_VERSION) you need : \n" \
	    "      $(REQUIRED_COMPILER_VERSION) - link.exe version '$(REQUIRED_LINK_VER)' \n" \
	      "      Specifically the $(REQUIRED_COMPILER_NAME) link.exe. \n " \
	    "      $(YOU_ARE_USING) Linker version '$(LINK_VER)' \n" \
	    "" >> $(WARNING_FILE) ; \
	fi
endif

######################################################
# Check the compiler version(s)
######################################################
ifdef REQUIRED_CC_VER
  CC_CHECK  :=$(call CheckVersions,$(CC_VER),$(REQUIRED_CC_VER))
endif
sane-compiler: sane-link
ifdef REQUIRED_CC_VER
	@if [ "$(CC_CHECK)" = "missing" ]; then \
	  $(ECHO) "ERROR: The Compiler version is undefined. \n" \
	    "" >> $(ERROR_FILE) ; \
	fi
  ifndef OPENJDK
	@if [ "$(CC_CHECK)" != "same" ]; then \
	      $(ECHO) "WARNING: The $(PLATFORM) compiler is not version $(REQUIRED_COMPILER_VERSION) $(REQUIRED_CC_VER) \n" \
	      "      Specifically the $(REQUIRED_COMPILER_NAME) compiler. \n " \
	      "      $(YOU_ARE_USING) $(COMPILER_VERSION): $(CC_VER) \n" \
	      "      The compiler was obtained from the following location: \n" \
	      "          $(COMPILER_PATH) \n" \
	      "" >> $(WARNING_FILE) ; \
         fi
  endif
endif

######################################################
# Check that ALSA headers and libs are installed and 
# that the header has the right version. We only
# need /usr/include/alsa/version.h and /usr/lib/libasound.so
######################################################

ifdef REQUIRED_ALSA_VERSION
  ALSA_CHECK := $(call CheckVersions,$(ALSA_VERSION),$(REQUIRED_ALSA_VERSION))
endif
sane-alsa-headers:
ifdef REQUIRED_ALSA_VERSION
	@if [ "$(ALSA_CHECK)" != "missing" ] ; then \
	    if [ "$(ALSA_CHECK)" != "same" -a "$(ALSA_CHECK)" != "newer"  ] ; then \
		$(ECHO) "ERROR: The ALSA version must be $(REQUIRED_ALSA_VERSION) or higher. \n" \
		"      You have the following ALSA version installed: $${alsa_version} \n" \
		"      Please reinstall ALSA (drivers and lib). You can download \n" \
		"      the source distribution from http://www.alsa-project.org \n" \
		"      or go to http://www.freshrpms.net/docs/alsa/ for precompiled RPM packages. \n" \
		"" >> $(ERROR_FILE) ; \
	    fi ; \
	else \
	    $(ECHO) "ERROR: You seem to not have installed ALSA $(REQUIRED_ALSA_VERSION) or higher. \n" \
	    "      Please install ALSA (drivers and lib). You can download the \n" \
	    "      source distribution from http://www.alsa-project.org or go to \n" \
	    "      http://www.freshrpms.net/docs/alsa/ for precompiled RPM packages. \n" \
	    "" >> $(ERROR_FILE) ; \
	fi
endif

# If a sanity file doesn't exist, just make sure it's dir exists
$(SANITY_FILES):
	-@$(prep-target)

######################################################
# dump out the variable settings...
######################################################
sane-settings::
	@$(ECHO)  >> $(MESSAGE_FILE)
	@$(ECHO) $(ALL_SETTINGS)  >> $(MESSAGE_FILE)
	@$(ECHO)  >> $(MESSAGE_FILE)

######################################################
# Check for existence of DEPLOY_MSSDK on windows
######################################################
sane-mssdk_path:
ifeq ($(PLATFORM), windows)
	@if [ -z "$(DEPLOY_MSSDK)" ]; then \
	  $(ECHO) "WARNING: Your DEPLOY_MSSDK setting is empty.\n" \
	    "        It is recommended to set ALT_DEPLOY_MSSDK.\n" \
	    "" >> $(WARNING_FILE) ; \
	fi
	@if [ ! -r "$(DEPLOY_MSSDK)" ]; then \
	  $(ECHO) "ERROR: You do not have a valid DEPLOY_MSSDK setting. \n" \
	    "      Please check your access to \n" \
	    "          $(DEPLOY_MSSDK) \n" \
	    "      and/or check your value of ALT_DEPLOY_MSSDK. \n" \
	    "" >> $(ERROR_FILE) ; \
	fi
endif

######################################################
# Check for existence of the MSSDK on windows
######################################################
sane-install-mssdk_path:
ifeq ($(PLATFORM), windows)
	@if [ -z "$(WINDOWSSDKDIR)" ]; then \
	  $(ECHO) "WARNING: Your WINDOWSSDKDIR setting is empty.\n" \
	    "        It is recommended to set ALT_WINDOWSSDKDIR.\n" \
	    "" >> $(WARNING_FILE) ; \
	fi
	@if [ ! -r "$(WINDOWSSDKDIR)" ]; then \
	  $(ECHO) "ERROR: You do not have a valid WINDOWSSDKDIR setting. \n" \
	    "      Please check your access to \n" \
	    "          $(WINDOWSSDKDIR) \n" \
	    "      and/or check your value of ALT_WINDOWSSDKDIR. \n" \
	    "" >> $(ERROR_FILE) ; \
	fi
	@if [ -z "$(INSTALL_MSSDK)" ]; then \
	  $(ECHO) "WARNING: Your INSTALL_MSSDK setting is empty.\n" \
	    "        It is recommended to set ALT_INSTALL_MSSDK.\n" \
	    "" >> $(WARNING_FILE) ; \
	fi
	@if [ ! -r "$(INSTALL_MSSDK)" ]; then \
	  $(ECHO) "ERROR: You do not have a valid INSTALL_MSSDK setting. \n" \
	    "      Please check your access to \n" \
	    "          $(INSTALL_MSSDK) \n" \
	    "      and/or check your value of ALT_INSTALL_MSSDK. \n" \
	    "" >> $(ERROR_FILE) ; \
	fi
endif

######################################################
# Check the GNU C++ compiler for OJI plugin
######################################################
sane-gcc-compiler:
ifndef OPENJDK
  ifeq ($(PLATFORM), solaris)
	@if [ -r $(GCC_COMPILER_PATH) ]; then \
	  if [ ! "$(GCC_VER)" = $(REQUIRED_GCC_VER) ]; then \
	    $(ECHO) "ERROR: The Solaris GCC compiler version must be $(REQUIRED_GCC_VER). \n" \
	      "      You are using the following compiler version: $(GCC_VER) \n" \
	      "      The compiler was obtained from the following location: \n" \
	      "          $(GCC_COMPILER_PATH) \n" \
	      "      Please change your compiler. \n" \
	      "" >> $(ERROR_FILE) ; \
	fi \
	else \
	  $(ECHO) "ERROR: You do not have a valid GCC_COMPILER_PATH setting. \n" \
	    "      Please check your access to \n" \
	    "          $(GCC_COMPILER_PATH) \n" \
	    "      and/or check your value of ALT_GCC_COMPILER_PATH. \n" \
	    "      This will affect you if you build the plugin target. \n" \
	    "" >> $(ERROR_FILE) ; \
	fi
  endif

  ifeq ($(PLATFORM), linux)
    ifeq ($(ARCH_DATA_MODEL), 32)
    ifdef ALT_GCC29_COMPILER_PATH
	@if [ ! -x $(ALT_GCC29_COMPILER_PATH)/bin/gcc ]; then \
	    $(ECHO) "ERROR: You do not have a valid ALT_GCC29_COMPILER_PATH setting. \n" \
	         "      Please check your access to \n" \
	         "      $(ALT_GCC29_COMPILER_PATH)/bin/gcc \n" \
	         "      This will affect you if you build the plugin target. \n" \
	         "" >> $(ERROR_FILE) ; \
    fi
      else
    ifdef ALT_GCC29_PLUGIN_LIB_PATH
	@if [ ! -r $(ALT_GCC29_PLUGIN_LIB_PATH)/libjavaplugin_oji.so ]; then \
	    $(ECHO) "Error: You do not have a valid ALT_GCC29_PLUGIN_LIB_PATH setting. \n" \
		        " Please check your access to \n" \
		        " $(ALT_GCC29_PLUGIN_LIB_PATH)/libjavaplugin_oji.so \n" \
		        " This will affect you if you build the plugin target, specifically for gcc 2.9 version of OJI plugin library. \n" \
		        "" >> $(ERROR_FILE) ; \
	fi
    else
	@if [ ! -r $(GCC29_COMPILER_PATH) ]; then \
	    $(ECHO) "ERROR: You do not have a valid GCC29_COMPILER_PATH setting. \n" \
	    	    " Please check your access to \n" \
	    	    " $(GCC29_COMPILER_PATH) \n" \
	      " and/or check your value of ALT_GCC29_COMPILER_PATH or ALT_GCC29_PLUGIN_LIB_PATH \n" \
	    	    " This will affect you if you build the plugin target. \n" \
	    	    "" >> $(ERROR_FILE) ; \
	fi
        endif # ALT_GCC29_PLUGIN_LIB_PATH
      endif # ALT_GCC29_COMPILER_PATH 
    endif # ARCH_DATA_MODEL, 32
  endif # LINUX
endif  # OPEN_JDK


######################################################
# MOZILLA_HEADERS_PATH must be valid
######################################################
sane-mozilla:
ifeq ($(ARCH_DATA_MODEL), 32)
  ifdef ALT_MOZILLA_HEADERS_PATH
	@if [ `$(ECHO) $(subst \,/,$(ALT_MOZILLA_HEADERS_PATH)) | $(EGREP) -c '^([A-Za-z]:)?/'` -ne 1 ]; then \
	  $(ECHO) "ERROR: ALT_MOZILLA_HEADERS_PATH must be an Absolute Path Name, \n" \
	    "      not a Relative Path Name. \n" \
	    "      The current value of ALT_MOZILLA_HEADERS_PATH is \n" \
	    "          $(ALT_MOZILLA_HEADERS_PATH) \n" \
	    "      Please fix this and continue your build. \n" \
	    "" >> $(ERROR_FILE) ; \
	fi
  endif
	@#
	@# MOZILLA_HEADERS_PATH must be valid....
	@#
  ifeq ($(PLATFORM), windows)
	@if [ ! -r $(subst \,/,$(MOZILLA_HEADERS_PATH))/mozilla_headers_18.win32/java/bool.h ]; then \
	  $(ECHO) "ERROR: You do not have access to valid Mozilla header files. \n" \
	    "      Please check your access to \n" \
	    "          $(subst \,/,$(MOZILLA_HEADERS_PATH))/mozilla_headers_18.win32/java/bool.h \n" \
	    "      and/or check your value of ALT_JDK_DEVTOOLS_DIR, ALT_MOZILLA_HEADERS_PATH, \n" \
	    "	   and on Windows, ALT_JDK_JAVA_DRIVE. \n" \
	    "" >> $(ERROR_FILE) ; \
	fi
  else
	@if [ ! -r $(subst \,/,$(MOZILLA_HEADERS_PATH))/mozilla_headers_18/java/bool.h ]; then \
	  $(ECHO) "ERROR: You do not have access to valid Mozilla header files. \n" \
	    "      Please check your access to \n" \
	    "          $(subst \,/,$(MOZILLA_HEADERS_PATH))/mozilla_headers_18/java/bool.h \n" \
	    "      and/or check your value of ALT_JDK_DEVTOOLS_DIR, ALT_MOZILLA_HEADERS_PATH, \n" \
	    "" >> $(ERROR_FILE) ; \
	fi
  endif
	@#
	@# Check for presence of headers required for new Java Plug-In ("plugin2")
	@#
	@if [ ! -r $(subst \,/,$(MOZILLA_HEADERS_PATH))/plugin2_mozilla_headers/npapi.h ]; then \
	  $(ECHO) "ERROR: You do not have access to valid Mozilla header files for the new Java Plug-In. \n" \
	    "      Please check your access to \n" \
	    "          $(subst \,/,$(MOZILLA_HEADERS_PATH))/plugin2_mozilla_headers/npapi.h \n" \
	    "      and/or check your value of ALT_JDK_DEVTOOLS_DIR, ALT_MOZILLA_HEADERS_PATH, \n" \
	    "" >> $(ERROR_FILE) ; \
	fi
endif


######################################################
# Make sure Java Kernel VM is accessible
######################################################
sane-kernel-vm:
ifeq ($(PLATFORM), windows)
  ifeq ($(ARCH_DATA_MODEL), 32)
	@if [ ! -r $(HOTSPOT_KERNEL_PATH)/jvm.dll ]; then \
	    $(ECHO) "WARNING: Your HOTSPOT_IMPORT_PATH does not include a Kernel VM... \n" \
		    "     The kernel installer may not be built (unless hotspot is also). \n" \
		    "     $(HOTSPOT_KERNEL_PATH)/jvm.dll \n" \
		    "     Please check the value of ALT_HOTSPOT_IMPORT_PATH. \n" \
		    >> $(WARNING_FILE) ; \
	fi
  endif
endif


######################################################
# SECURITY_BASELINE_131 test
######################################################
security_baseline_131:
ifeq ($(PLATFORM), windows)
	@if [ -z "$(SECURITY_BASELINE_131)" ]; then \
	    $(ECHO) "WARNING: Your SECURITY_BASELINE_131 setting is empty.\n" \
		"        Setting it to the default value of 1.3.1_20.\n" \
		"        It is recommended to set SECURITY_BASELINE_131.\n" \
		"" >> $(WARNING_FILE) ; \
	fi
endif

######################################################
# SECURITY_BASELINE_142 test
######################################################
security_baseline_142:
ifeq ($(PLATFORM), windows)
	@if [ -z "$(SECURITY_BASELINE_142)" ]; then \
	    $(ECHO) "WARNING: Your SECURITY_BASELINE_142 setting is empty.\n" \
		"        Setting it to the default value of 1.4.2_10.\n" \
		"        It is recommended to set SECURITY_BASELINE_142.\n" \
		"" >> $(WARNING_FILE) ; \
	fi
endif

######################################################
# SECURITY_BASELINE_150 test
######################################################
security_baseline_150:
ifeq ($(PLATFORM), windows)
	@if [ -z "$(SECURITY_BASELINE_150)" ]; then \
	    $(ECHO) "WARNING: Your SECURITY_BASELINE_150 setting is empty.\n" \
		"        Setting it to the default value of 1.5.0_07.\n" \
		"        It is recommended to set SECURITY_BASELINE_150.\n" \
		"" >> $(WARNING_FILE) ; \
	fi
endif

######################################################
# SECURITY_BASELINE_160 test
######################################################
security_baseline_160:
ifeq ($(PLATFORM), windows)
	@if [ -z "$(SECURITY_BASELINE_160)" ]; then \
	    $(ECHO) "WARNING: Your SECURITY_BASELINE_160 setting is empty.\n" \
		"        Setting it to the default value of 1.6.0_11.\n" \
		"        It is recommended to set SECURITY_BASELINE_160.\n" \
		"" >> $(WARNING_FILE) ; \
	fi
endif


######################################################
# this should be the last rule in any target's sanity rule.
######################################################
sane-lastrule:
ifndef EXTERNALSANITYCONTROL
	@if [ -r $(MESSAGE_FILE) ]; then \
	  $(CAT) $(MESSAGE_FILE) ; \
	fi
	@if [ -r $(WARNING_FILE) ]; then \
	  $(CAT) $(WARNING_FILE) ; \
	fi
	@if [ "x$(INSANE)" != x ]; then \
	  $(ECHO) "INSANE mode requested. \n" \
	    "Sanity will not force a build termination, even with errors.\n" \
	    "" >> $(ERROR_FILE); \
	fi
	@if [ -r $(ERROR_FILE) ]; then \
	  if [ "x$(INSANE)" = x ]; then \
	    $(ECHO) "Exiting because of the above error(s). \n" \
	      "">> $(ERROR_FILE); \
	  fi ; \
	  $(CAT) $(ERROR_FILE) ; \
	  if [ "x$(INSANE)" = x ]; then \
	    exit 1 ; \
	  fi ; \
	fi
ifdef PEDANTIC
	@if [ -r $(WARNING_FILE) ]; then \
	  $(ECHO) "PEDANTIC mode requested. \n" \
	    "Exiting because of the above warning(s). \n" \
	    "" >> $(ERROR_FILE); \
	  $(CAT) $(ERROR_FILE) ; \
	  exit 1 ; \
	fi
endif # PEDANTIC
	@if [ ! -r $(ERROR_FILE) ]; then \
	  $(ECHO) "Sanity check passed." ; \
	fi
endif #  EXTERNALSANITYCONTROL
<|MERGE_RESOLUTION|>--- conflicted
+++ resolved
@@ -86,11 +86,6 @@
 endif
 
 ifeq ($(PLATFORM), linux)
-<<<<<<< HEAD
-  FREE_SPACE := $(shell $(DF) -kP $(OUTPUTDIR) | $(TAIL) -1 | $(NAWK) '{print $$4;}')
-  TEMP_FREE_SPACE := $(shell $(DF) -kP $(TEMP_DISK) | $(TAIL) -1 | $(NAWK) '{print $$4;}')
-=======
->>>>>>> 1eae11a4
   # What kind of system we are using (Variation is the Linux vendor)
   OS_VERSION := $(shell uname -r)
   OS_VARIANT_NAME := $(shell \
