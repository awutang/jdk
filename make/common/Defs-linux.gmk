--- conflicted
+++ resolved
@@ -199,6 +199,7 @@
 CFLAGS_REQUIRED_mipsel  += -D_LITTLE_ENDIAN
 CFLAGS_REQUIRED_ppc     += -m32
 CFLAGS_REQUIRED_ppc64   += -m64
+LDFLAGS_COMMON_ppc64    += -m64 -L/lib64 -Wl,-melf64ppc
 CFLAGS_REQUIRED_s390    +=
 CFLAGS_REQUIRED_s390x   += -m64
 CFLAGS_REQUIRED_sparcv9 += -m64 -mcpu=v9
@@ -207,12 +208,7 @@
 LDFLAGS_COMMON_sparc    += -m32 -mcpu=v9
 CFLAGS_REQUIRED_arm     += -fsigned-char -D_LITTLE_ENDIAN
 CFLAGS_REQUIRED_ppc     += -fsigned-char -D_BIG_ENDIAN
-<<<<<<< HEAD
 CFLAGS_REQUIRED_sh      += -mieee
-=======
-CFLAGS_REQUIRED_ppc64   += -m64
-LDFLAGS_COMMON_ppc64    += -m64 -L/lib64 -Wl,-melf64ppc
->>>>>>> 40a3bfcf
 ifeq ($(ZERO_BUILD), true)
   CFLAGS_REQUIRED       =  $(ZERO_ARCHFLAG)
   ifeq ($(ZERO_ENDIANNESS), little)
