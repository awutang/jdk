--- conflicted
+++ resolved
@@ -94,15 +94,11 @@
 	$(RM) $(OBJDIR)/cmm.h
 
 else
-<<<<<<< HEAD
-OTHER_LDLIBS = $(LIBM) -lawt -L$(LIBDIR)/$(LIBARCH)/xawt $(LCMS_LIBS)
-=======
 ifeq ($(PLATFORM), macosx)
 OTHER_LDLIBS = $(LIBM) -lawt -L$(LIBDIR)/xawt
 else
-OTHER_LDLIBS = $(LIBM) -lawt -L$(LIBDIR)/$(LIBARCH)/xawt
+OTHER_LDLIBS = $(LIBM) -lawt -L$(LIBDIR)/$(LIBARCH)/xawt $(LCMS_LIBS)
 endif
->>>>>>> e8f3b0ba
 CPPFLAGS += -I$(SHARE_SRC)/native/sun/java2d \
             -I$(SHARE_SRC)/native/sun/awt/debug \
 	    $(LCMS_CFLAGS)
