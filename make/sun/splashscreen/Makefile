--- conflicted
+++ resolved
@@ -83,21 +83,6 @@
 				  -framework JavaNativeFoundation
 else ifneq ($(PLATFORM), windows)
   CFLAGS += -DWITH_X11
-<<<<<<< HEAD
-  CPPFLAGS += -I$(OPENWIN_HOME)/include -I$(OPENWIN_HOME)/include/X11/extensions
-  OTHER_LDLIBS += -L$(OPENWIN_LIB) -lX11 -lXext $(LIBM) -lpthread
-  ifdef USE_SYSTEM_ZLIB
-    OTHER_LDLIBS += $(ZLIB_LIBS)
-  endif
-  ifdef USE_SYSTEM_JPEG
-    OTHER_LDLIBS += $(JPEG_LIBS)
-  endif
-  ifdef USE_SYSTEM_PNG
-    OTHER_LDLIBS += $(PNG_LIBS)
-  endif
-  ifdef USE_SYSTEM_GIF
-    OTHER_LDLIBS += $(GIF_LIBS)
-=======
   ifeq ($(PLATFORM), macosx))
     OTHER_LDLIBS += -liconv
     CPPFLAGS += -I$(OPENWIN_HOME)/include \
@@ -106,7 +91,6 @@
   else
     CPPFLAGS += -I$(OPENWIN_HOME)/include -I$(OPENWIN_HOME)/include/X11/extensions
     OTHER_LDLIBS += -L$(OPENWIN_LIB) -lX11 -lXext $(LIBM) -lpthread
->>>>>>> e8f3b0ba
   endif
 else # PLATFORM
   CFLAGS += -DWITH_WIN32
@@ -119,7 +103,6 @@
 #
 vpath %.c   $(SHARE_SRC)/native/$(PKGDIR)/splashscreen
 vpath %.c   $(SHARE_SRC)/native/$(PKGDIR)
-<<<<<<< HEAD
 ifndef USE_SYSTEM_GIF
   vpath %.c   $(SHARE_SRC)/native/$(PKGDIR)/giflib
 endif
@@ -132,35 +115,6 @@
 ifndef USE_SYSTEM_JPEG
   vpath %.c   $(SHARE_SRC)/native/$(PKGDIR)/image/jpeg/jpeg-6b
 endif
-vpath %.c   $(PLATFORM_SRC)/native/$(PKGDIR)/splashscreen
-
-CPPFLAGS += -I$(PLATFORM_SRC)/native/$(PKGDIR)/splashscreen -I$(SHARE_SRC)/native/$(PKGDIR)/splashscreen
-ifdef USE_SYSTEM_JPEG
-  CPPFLAGS += $(JPEG_CFLAGS)
-else
-  CPPFLAGS += -I$(SHARE_SRC)/native/$(PKGDIR)/image/jpeg/jpeg-6b
-endif
-ifdef USE_SYSTEM_ZLIB
-  CPPFLAGS += $(ZLIB_CFLAGS)
-else
-  CPPFLAGS += -I$(SHARE_SRC)/native/java/util/zip/zlib-$(ZLIB_VERSION)
-endif
-ifdef USE_SYSTEM_PNG
-  CPPFLAGS += $(PNG_CFLAGS)
-else
-  CPPFLAGS += -I$(SHARE_SRC)/native/$(PKGDIR)/libpng
-endif
-ifdef USE_SYSTEM_GIF
-  CPPFLAGS += $(GIF_CFLAGS)
-else
-  CPPFLAGS += -I$(SHARE_SRC)/native/$(PKGDIR)/giflib
-=======
-vpath %.c   $(SHARE_SRC)/native/$(PKGDIR)/giflib
-ifneq ($(SYSTEM_ZLIB),true)
-  vpath %.c   $(SHARE_SRC)/native/java/util/zip/zlib-$(ZLIB_VERSION)
-endif
-vpath %.c   $(SHARE_SRC)/native/$(PKGDIR)/libpng
-vpath %.c   $(SHARE_SRC)/native/$(PKGDIR)/image/jpeg
 ifneq ($(PLATFORM), macosx)
   vpath %.c   $(PLATFORM_SRC)/native/$(PKGDIR)/splashscreen
 else
@@ -174,12 +128,33 @@
   CPPFLAGS += $(call NativeSrcDirList,-I,/native/sun/osxapp)
 endif
 CPPFLAGS += -I$(SHARE_SRC)/native/$(PKGDIR)/splashscreen
-CPPFLAGS += -I$(SHARE_SRC)/native/$(PKGDIR)/image/jpeg
-ifneq ($(SYSTEM_ZLIB),true)
+
+ifdef USE_SYSTEM_ZLIB
+  CPPFLAGS += $(ZLIB_CFLAGS)
+  OTHER_LDLIBS += $(ZLIB_LIBS)
+else
   CPPFLAGS += -I$(SHARE_SRC)/native/java/util/zip/zlib-$(ZLIB_VERSION)
+endif
+
+ifdef USE_SYSTEM_JPEG
+  CPPFLAGS += $(JPEG_CFLAGS)
+  OTHER_LDLIBS += $(JPEG_LIBS)
 else
-  OTHER_LDLIBS += -lz
->>>>>>> e8f3b0ba
+  CPPFLAGS += -I$(SHARE_SRC)/native/$(PKGDIR)/image/jpeg/jpeg-6b
+endif
+
+ifdef USE_SYSTEM_PNG
+  CPPFLAGS += $(PNG_CFLAGS)
+  OTHER_LDLIBS += $(PNG_LIBS)
+else
+  CPPFLAGS += -I$(SHARE_SRC)/native/$(PKGDIR)/libpng
+endif
+
+ifdef USE_SYSTEM_GIF
+  CPPFLAGS += $(GIF_CFLAGS)
+  OTHER_LDLIBS += $(GIF_LIBS)
+else
+  CPPFLAGS += -I$(SHARE_SRC)/native/$(PKGDIR)/giflib
 endif
 
 # Shun the less than portable MMX assembly code in pnggccrd.c,
