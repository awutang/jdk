#
# Copyright (c) 1996, 2011, Oracle and/or its affiliates. All rights reserved.
# DO NOT ALTER OR REMOVE COPYRIGHT NOTICES OR THIS FILE HEADER.
#
# This code is free software; you can redistribute it and/or modify it
# under the terms of the GNU General Public License version 2 only, as
# published by the Free Software Foundation.  Oracle designates this
# particular file as subject to the "Classpath" exception as provided
# by Oracle in the LICENSE file that accompanied this code.
#
# This code is distributed in the hope that it will be useful, but WITHOUT
# ANY WARRANTY; without even the implied warranty of MERCHANTABILITY or
# FITNESS FOR A PARTICULAR PURPOSE.  See the GNU General Public License
# version 2 for more details (a copy is included in the LICENSE file that
# accompanied this code).
#
# You should have received a copy of the GNU General Public License version
# 2 along with this work; if not, write to the Free Software Foundation,
# Inc., 51 Franklin St, Fifth Floor, Boston, MA 02110-1301 USA.
#
# Please contact Oracle, 500 Oracle Parkway, Redwood Shores, CA 94065 USA
# or visit www.oracle.com if you need additional information or have any
# questions.
#


BUILDDIR = ../..
PACKAGE = java.util.zip
LIBRARY = zip
PRODUCT = sun
include $(BUILDDIR)/common/Defs.gmk

#
# ZLIB_VERSION is defined in make/common/Defs.gmk
#

#
# Files to compile.
#
include FILES_c.gmk
AUTO_FILES_JAVA_DIRS = java/util/zip

FILES_export = \
	java/util/zip/CRC32.java \
	java/util/zip/Adler32.java \
	java/util/zip/Inflater.java \
	java/util/zip/Deflater.java \
	java/util/zip/ZipFile.java \
	java/util/zip/ZipEntry.java \
	java/util/jar/JarFile.java

ifneq ($(PLATFORM), windows)
  # Use mmap unless explicitly disallowed
  ifneq ($(LIBZIP_CAN_USE_MMAP),false)
    OTHER_CFLAGS += -DUSE_MMAP
  endif
endif

ifeq ($(SYSTEM_ZLIB),true)
  OTHER_CFLAGS += $(ZLIB_CFLAGS)
endif

#
# Library to compile.
#
ifeq ($(PLATFORM), solaris)
  ifneq ($(ARCH), amd64)
    FILES_reorder += reorder-$(ARCH)
  endif
endif
include $(BUILDDIR)/common/Mapfile-vers.gmk
include $(BUILDDIR)/common/Library.gmk

ifeq ($(PLATFORM), windows)
OTHER_LCF = -export:ZIP_Open -export:ZIP_Close -export:ZIP_FindEntry \
            -export:ZIP_ReadEntry -export:ZIP_GetNextEntry
else
CPPFLAGS += -UDEBUG 
endif

CPPFLAGS += -I$(SHARE_SRC)/native/java/io
CPPFLAGS += -I$(PLATFORM_SRC)/native/java/io

ifndef USE_SYSTEM_ZLIB
CPPFLAGS += -I$(SHARE_SRC)/native/java/util/zip/zlib-$(ZLIB_VERSION)

#
# Add to ambient vpath so we pick up the library files
#
vpath %.c $(SHARE_SRC)/native/$(PKGDIR)/zlib-$(ZLIB_VERSION)
endif

#
# Link to JVM library for JVM_Zip* functions
#
<<<<<<< HEAD
ifdef USE_SYSTEM_ZLIB
=======
ifeq ($(SYSTEM_ZLIB),true)
>>>>>>> b62fb484
OTHER_LDLIBS = $(ZLIB_LIBS)
else
OTHER_LDLIBS = $(JVMLIB)
endif
<|MERGE_RESOLUTION|>--- conflicted
+++ resolved
@@ -93,11 +93,7 @@
 #
 # Link to JVM library for JVM_Zip* functions
 #
-<<<<<<< HEAD
-ifdef USE_SYSTEM_ZLIB
-=======
 ifeq ($(SYSTEM_ZLIB),true)
->>>>>>> b62fb484
 OTHER_LDLIBS = $(ZLIB_LIBS)
 else
 OTHER_LDLIBS = $(JVMLIB)
