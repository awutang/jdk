#
# Copyright (c) 1996, 2011, Oracle and/or its affiliates. All rights reserved.
# DO NOT ALTER OR REMOVE COPYRIGHT NOTICES OR THIS FILE HEADER.
#
# This code is free software; you can redistribute it and/or modify it
# under the terms of the GNU General Public License version 2 only, as
# published by the Free Software Foundation.  Oracle designates this
# particular file as subject to the "Classpath" exception as provided
# by Oracle in the LICENSE file that accompanied this code.
#
# This code is distributed in the hope that it will be useful, but WITHOUT
# ANY WARRANTY; without even the implied warranty of MERCHANTABILITY or
# FITNESS FOR A PARTICULAR PURPOSE.  See the GNU General Public License
# version 2 for more details (a copy is included in the LICENSE file that
# accompanied this code).
#
# You should have received a copy of the GNU General Public License version
# 2 along with this work; if not, write to the Free Software Foundation,
# Inc., 51 Franklin St, Fifth Floor, Boston, MA 02110-1301 USA.
#
# Please contact Oracle, 500 Oracle Parkway, Redwood Shores, CA 94065 USA
# or visit www.oracle.com if you need additional information or have any
# questions.
#


BUILDDIR = ../..
PACKAGE = java.util.zip
LIBRARY = zip
PRODUCT = sun
include $(BUILDDIR)/common/Defs.gmk

#
# ZLIB_VERSION is defined in make/common/Defs.gmk
#

#
# Files to compile.
#
include FILES_c.gmk
AUTO_FILES_JAVA_DIRS = java/util/zip

FILES_export = \
	java/util/zip/CRC32.java \
	java/util/zip/Adler32.java \
	java/util/zip/Inflater.java \
	java/util/zip/Deflater.java \
	java/util/zip/ZipFile.java \
	java/util/zip/ZipEntry.java \
	java/util/jar/JarFile.java

ifneq ($(PLATFORM), windows)
  # Use mmap unless explicitly disallowed
  ifneq ($(LIBZIP_CAN_USE_MMAP),false)
    OTHER_CFLAGS += -DUSE_MMAP
  endif
endif

#
# Library to compile.
#
ifeq ($(PLATFORM), solaris)
  ifneq ($(ARCH), amd64)
    FILES_reorder += reorder-$(ARCH)
  endif
endif
include $(BUILDDIR)/common/Mapfile-vers.gmk
include $(BUILDDIR)/common/Library.gmk

ifeq ($(PLATFORM), windows)
OTHER_LCF = -export:ZIP_Open -export:ZIP_Close -export:ZIP_FindEntry \
            -export:ZIP_ReadEntry -export:ZIP_GetNextEntry
else
CPPFLAGS += -UDEBUG 
endif

<<<<<<< HEAD
ifndef USE_SYSTEM_ZLIB
  CPPFLAGS += -I$(SHARE_SRC)/native/java/util/zip/zlib-$(ZLIB_VERSION)
endif
=======
>>>>>>> e8f3b0ba
CPPFLAGS += -I$(SHARE_SRC)/native/java/io
CPPFLAGS += -I$(PLATFORM_SRC)/native/java/io

ifneq ($(SYSTEM_ZLIB),true)
CPPFLAGS += -I$(SHARE_SRC)/native/java/util/zip/zlib-$(ZLIB_VERSION)

#
# Add to ambient vpath so we pick up the library files
#
<<<<<<< HEAD
ifndef USE_SYSTEM_ZLIB
  vpath %.c $(SHARE_SRC)/native/$(PKGDIR)/zlib-$(ZLIB_VERSION)
=======
vpath %.c $(SHARE_SRC)/native/$(PKGDIR)/zlib-$(ZLIB_VERSION)
>>>>>>> e8f3b0ba
endif

#
# Link to JVM library for JVM_Zip* functions
#
<<<<<<< HEAD
OTHER_LDLIBS = $(JVMLIB)
ifdef USE_SYSTEM_ZLIB
  OTHER_LDLIBS += $(ZLIB_LIBS)
endif
=======
ifeq ($(SYSTEM_ZLIB),true)
OTHER_LDLIBS = -lz
else
OTHER_LDLIBS = $(JVMLIB)
endif
>>>>>>> e8f3b0ba
<|MERGE_RESOLUTION|>--- conflicted
+++ resolved
@@ -74,41 +74,23 @@
 CPPFLAGS += -UDEBUG 
 endif
 
-<<<<<<< HEAD
-ifndef USE_SYSTEM_ZLIB
-  CPPFLAGS += -I$(SHARE_SRC)/native/java/util/zip/zlib-$(ZLIB_VERSION)
-endif
-=======
->>>>>>> e8f3b0ba
 CPPFLAGS += -I$(SHARE_SRC)/native/java/io
 CPPFLAGS += -I$(PLATFORM_SRC)/native/java/io
 
-ifneq ($(SYSTEM_ZLIB),true)
+ifndef USE_SYSTEM_ZLIB
 CPPFLAGS += -I$(SHARE_SRC)/native/java/util/zip/zlib-$(ZLIB_VERSION)
 
 #
 # Add to ambient vpath so we pick up the library files
 #
-<<<<<<< HEAD
-ifndef USE_SYSTEM_ZLIB
-  vpath %.c $(SHARE_SRC)/native/$(PKGDIR)/zlib-$(ZLIB_VERSION)
-=======
 vpath %.c $(SHARE_SRC)/native/$(PKGDIR)/zlib-$(ZLIB_VERSION)
->>>>>>> e8f3b0ba
 endif
 
 #
 # Link to JVM library for JVM_Zip* functions
 #
-<<<<<<< HEAD
-OTHER_LDLIBS = $(JVMLIB)
 ifdef USE_SYSTEM_ZLIB
-  OTHER_LDLIBS += $(ZLIB_LIBS)
-endif
-=======
-ifeq ($(SYSTEM_ZLIB),true)
-OTHER_LDLIBS = -lz
+OTHER_LDLIBS = $(ZLIB_LIBS)
 else
 OTHER_LDLIBS = $(JVMLIB)
 endif
->>>>>>> e8f3b0ba
